[package]
name = "pallet-contracts-rpc"
version = "2.0.0"
authors = ["Parity Technologies <admin@parity.io>"]
edition = "2018"

[dependencies]
codec = { package = "parity-scale-codec", version = "1.0.0" }
jsonrpc-core = "14.0.3"
jsonrpc-core-client = "14.0.3"
jsonrpc-derive = "14.0.3"
sp-blockchain = { version = "2.0.0", path = "../../../primitives/blockchain" }
sp-core = { version = "2.0.0", path = "../../../primitives/core" }
sp-rpc = { version = "2.0.0", path = "../../../primitives/rpc" }
serde = { version = "1.0.101", features = ["derive"] }
<<<<<<< HEAD
sp-runtime = { path = "../../../primitives/runtime" }
sp-api = { path = "../../../primitives/api" }
pallet-contracts-rpc-runtime-api = { path = "./runtime-api" }
=======
sp-runtime = { version = "2.0.0", path = "../../../primitives/runtime" }
pallet-contracts-rpc-runtime-api = { version = "2.0.0", path = "./runtime-api" }
>>>>>>> a8ea665d

[dev-dependencies]
serde_json = "1.0.41"<|MERGE_RESOLUTION|>--- conflicted
+++ resolved
@@ -13,14 +13,9 @@
 sp-core = { version = "2.0.0", path = "../../../primitives/core" }
 sp-rpc = { version = "2.0.0", path = "../../../primitives/rpc" }
 serde = { version = "1.0.101", features = ["derive"] }
-<<<<<<< HEAD
-sp-runtime = { path = "../../../primitives/runtime" }
-sp-api = { path = "../../../primitives/api" }
-pallet-contracts-rpc-runtime-api = { path = "./runtime-api" }
-=======
 sp-runtime = { version = "2.0.0", path = "../../../primitives/runtime" }
+sp-api = { version = "2.0.0", path = "../../../primitives/api" }
 pallet-contracts-rpc-runtime-api = { version = "2.0.0", path = "./runtime-api" }
->>>>>>> a8ea665d
 
 [dev-dependencies]
 serde_json = "1.0.41"