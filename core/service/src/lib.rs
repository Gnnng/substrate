--- conflicted
+++ resolved
@@ -663,7 +663,6 @@
 	}
 }
 
-<<<<<<< HEAD
 /// Constructs a service factory with the given name that implements the `ServiceFactory` trait.
 /// The required parameters are required to be given in the exact order. Some parameters are followed
 /// by `{}` blocks. These blocks are required and used to initialize the given parameter.
@@ -751,122 +750,6 @@
 /// 	}
 /// }
 /// ```
-#[macro_export]
-macro_rules! construct_service_factory {
-	(
-		$(#[$attr:meta])*
-		struct $name:ident {
-			Block = $block:ty,
-			RuntimeApi = $runtime_api:ty,
-			NetworkProtocol = $protocol:ty { $( $protocol_init:tt )* },
-			RuntimeDispatch = $dispatch:ty,
-			FullTransactionPoolApi = $full_transaction:ty { $( $full_transaction_init:tt )* },
-			LightTransactionPoolApi = $light_transaction:ty { $( $light_transaction_init:tt )* },
-			Genesis = $genesis:ty,
-			Configuration = $config:ty,
-			FullService = $full_service:ty { $( $full_service_init:tt )* },
-			AuthoritySetup = { $( $authority_setup:tt )* },
-			LightService = $light_service:ty { $( $light_service_init:tt )* },
-			FullImportQueue = $full_import_queue:ty
-				{ $( $full_import_queue_init:tt )* },
-			LightImportQueue = $light_import_queue:ty
-				{ $( $light_import_queue_init:tt )* },
-			SelectChain = $select_chain:ty
-				{ $( $select_chain_init:tt )* },
-			FinalityProofProvider = { $( $finality_proof_provider_init:tt )* },
-		}
-	) => {
-		$( #[$attr] )*
-		pub struct $name {}
-
-		#[allow(unused_variables)]
-		impl $crate::ServiceFactory for $name {
-			type Block = $block;
-			type RuntimeApi = $runtime_api;
-			type NetworkProtocol = $protocol;
-			type RuntimeDispatch = $dispatch;
-			type FullTransactionPoolApi = $full_transaction;
-			type LightTransactionPoolApi = $light_transaction;
-			type Genesis = $genesis;
-			type Configuration = $config;
-			type FullService = $full_service;
-			type LightService = $light_service;
-			type FullImportQueue = $full_import_queue;
-			type LightImportQueue = $light_import_queue;
-			type SelectChain = $select_chain;
-
-			fn build_full_transaction_pool(
-				config: $crate::TransactionPoolOptions,
-				client: $crate::Arc<$crate::FullClient<Self>>
-			) -> $crate::Result<$crate::TransactionPool<Self::FullTransactionPoolApi>, $crate::Error>
-			{
-				( $( $full_transaction_init )* ) (config, client)
-			}
-
-			fn build_light_transaction_pool(
-				config: $crate::TransactionPoolOptions,
-				client: $crate::Arc<$crate::LightClient<Self>>
-			) -> $crate::Result<$crate::TransactionPool<Self::LightTransactionPoolApi>, $crate::Error>
-			{
-				( $( $light_transaction_init )* ) (config, client)
-			}
-
-			fn build_network_protocol(config: &$crate::FactoryFullConfiguration<Self>)
-				-> $crate::Result<Self::NetworkProtocol, $crate::Error>
-			{
-				( $( $protocol_init )* ) (config)
-			}
-
-			fn build_select_chain(
-				config: &mut $crate::FactoryFullConfiguration<Self>,
-				client: Arc<$crate::FullClient<Self>>
-			) -> $crate::Result<Self::SelectChain, $crate::Error> {
-				( $( $select_chain_init )* ) (config, client)
-			}
-
-			fn build_full_import_queue(
-				config: &mut $crate::FactoryFullConfiguration<Self>,
-				client: $crate::Arc<$crate::FullClient<Self>>,
-				select_chain: Self::SelectChain,
-				transaction_pool: Option<Arc<$crate::TransactionPool<Self::FullTransactionPoolApi>>>,
-			) -> $crate::Result<Self::FullImportQueue, $crate::Error> {
-				( $( $full_import_queue_init )* ) (config, client, select_chain, transaction_pool)
-			}
-
-			fn build_light_import_queue(
-				config: &mut FactoryFullConfiguration<Self>,
-				client: Arc<$crate::LightClient<Self>>,
-			) -> Result<(Self::LightImportQueue, $crate::BoxFinalityProofRequestBuilder<$block>), $crate::Error> {
-				( $( $light_import_queue_init )* ) (config, client)
-			}
-
-			fn build_finality_proof_provider(
-				client: Arc<$crate::FullClient<Self>>
-			) -> Result<Option<Arc<$crate::FinalityProofProvider<Self::Block>>>, $crate::Error> {
-				( $( $finality_proof_provider_init )* ) (client)
-			}
-
-			fn new_light(
-				config: $crate::FactoryFullConfiguration<Self>
-			) -> $crate::Result<Self::LightService, $crate::Error>
-			{
-				( $( $light_service_init )* ) (config)
-			}
-
-			fn new_full(
-				config: $crate::FactoryFullConfiguration<Self>
-			) -> Result<Self::FullService, $crate::Error>
-			{
-				( $( $full_service_init )* ) (config).and_then(|service| {
-					($( $authority_setup )*)(service)
-				})
-			}
-		}
-	}
-}
-
-=======
->>>>>>> 2980dcf3
 #[cfg(test)]
 mod tests {
 	use super::*;
