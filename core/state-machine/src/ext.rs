--- conflicted
+++ resolved
@@ -298,21 +298,7 @@
 			return root.clone();
 		}
 
-<<<<<<< HEAD
 		let child_delta_iter = self.overlay.changes.owned_children_iter();
-=======
-		let child_storage_keys =
-			self.overlay.prospective.children.keys()
-				.chain(self.overlay.committed.children.keys());
-		let child_delta_iter = child_storage_keys.map(|storage_key|
-			(storage_key.clone(), self.overlay.committed.children.get(storage_key)
-				.into_iter()
-				.flat_map(|map| map.iter().map(|(k, v)| (k.clone(), v.value.clone())))
-				.chain(self.overlay.prospective.children.get(storage_key)
-					.into_iter()
-					.flat_map(|map| map.iter().map(|(k, v)| (k.clone(), v.value.clone()))))));
-
->>>>>>> 870b976b
 
 		// compute and memoize
 		let delta = self.overlay.changes.top_iter().map(|(k, v)| (k.to_vec(), v.map(|s| s.to_vec())));
@@ -333,17 +319,8 @@
 		} else {
 			let storage_key = storage_key.as_ref();
 
-<<<<<<< HEAD
-			let delta = self.overlay.changes.child_iter(storage_key)
+			let delta = self.overlay.changes.child_iter(Some(storage_key))
 				.map(|(k, v)| (k.to_vec(), v.map(|s| s.to_vec())));
-=======
-			let delta = self.overlay.committed.children.get(storage_key)
-				.into_iter()
-				.flat_map(|map| map.iter().map(|(k, v)| (k.clone(), v.value.clone())))
-				.chain(self.overlay.prospective.children.get(storage_key)
-						.into_iter()
-						.flat_map(|map| map.clone().into_iter().map(|(k, v)| (k.clone(), v.value.clone()))));
->>>>>>> 870b976b
 
 			let root = self.backend.child_storage_root(storage_key, delta).0;
 
