--- conflicted
+++ resolved
@@ -23,13 +23,8 @@
 use hash_db::Hasher;
 use codec::{Decode, Encode};
 use primitives::{
-<<<<<<< HEAD
-	NativeOrEncoded, NeverNativeValue, offchain,
-	traits::BareCryptoStorePtr,
-=======
-	storage::well_known_keys, NativeOrEncoded, NeverNativeValue, offchain::OffchainExt,
+	NativeOrEncoded, NeverNativeValue, offchain::OffchainExt,
 	traits::{KeystoreExt, CodeExecutor}, hexdisplay::HexDisplay, hash::H256,
->>>>>>> 2980dcf3
 };
 use overlayed_changes::OverlayedChangeSet;
 use externalities::Extensions;
@@ -56,20 +51,13 @@
 	Storage as ChangesTrieStorage,
 	RootsStorage as ChangesTrieRootsStorage,
 	InMemoryStorage as InMemoryChangesTrieStorage,
-<<<<<<< HEAD
+	BuildCache as ChangesTrieBuildCache,
+	CacheAction as ChangesTrieCacheAction,
 	ConfigurationRange as ChangesTrieConfigurationRange,
 	key_changes, key_changes_proof,
 	key_changes_proof_check, key_changes_proof_check_with_db,
 	prune as prune_changes_tries,
 	disabled_state as disabled_changes_trie_state,
-=======
-	BuildCache as ChangesTrieBuildCache,
-	CacheAction as ChangesTrieCacheAction,
-	ConfigurationRange as ChangesTrieConfigurationRange,
-	key_changes, key_changes_proof, key_changes_proof_check,
-	prune as prune_changes_tries,
-	oldest_non_pruned_trie as oldest_non_pruned_changes_trie,
->>>>>>> 2980dcf3
 };
 pub use overlayed_changes::OverlayedChanges;
 pub use proving_backend::{
@@ -171,76 +159,33 @@
 	ExecutionManager::AlwaysWasm(BackendTrustLevel::Trusted)
 }
 
-<<<<<<< HEAD
-/// Creates new substrate state machine.
-pub fn new<'a, H, N, B, O, Exec>(
-	backend: &'a B,
-	changes_trie_state: Option<ChangesTrieState<'a, H, N>>,
-	offchain_ext: Option<&'a mut O>,
-	overlay: &'a mut OverlayedChanges,
-	exec: &'a Exec,
-	method: &'a str,
-	call_data: &'a [u8],
-	keystore: Option<BareCryptoStorePtr>,
-) -> StateMachine<'a, H, N, B, O, Exec> {
-	StateMachine {
-		backend,
-		changes_trie_state,
-		offchain_ext,
-		overlay,
-		exec,
-		method,
-		call_data,
-		keystore,
-		_hasher: PhantomData,
-	}
-}
-
-/// The substrate state machine.
-pub struct StateMachine<'a, H, N, B, O, Exec> {
-	backend: &'a B,
-	changes_trie_state: Option<ChangesTrieState<'a, H, N>>,
-	offchain_ext: Option<&'a mut O>,
-	overlay: &'a mut OverlayedChanges,
-=======
 /// Evaluate ExecutionManager::AlwaysWasm with untrusted backend, without having to figure out the type.
 fn always_untrusted_wasm<E, R: Decode>() -> ExecutionManager<DefaultHandler<R, E>> {
 	ExecutionManager::AlwaysWasm(BackendTrustLevel::Untrusted)
 }
 
 /// The substrate state machine.
-pub struct StateMachine<'a, B, H, N, T, Exec> where H: Hasher<Out=H256>, B: Backend<H> {
+pub struct StateMachine<'a, B, H, N, Exec> where H: Hasher<Out=H256>, B: Backend<H> {
 	backend: &'a B,
->>>>>>> 2980dcf3
 	exec: &'a Exec,
 	method: &'a str,
 	call_data: &'a [u8],
 	overlay: &'a mut OverlayedChanges,
 	extensions: Extensions,
-	changes_trie_storage: Option<&'a T>,
+	changes_trie_state: Option<ChangesTrieState<'a, H, N>>,
 	_marker: PhantomData<(H, N)>,
 }
 
-<<<<<<< HEAD
-impl<'a, H, N, B, O, Exec> StateMachine<'a, H, N, B, O, Exec> where
-	H: Hasher,
-	Exec: CodeExecutor<H>,
-	B: Backend<H>,
-	O: offchain::Externalities,
-	H::Out: Ord + 'static,
-=======
-impl<'a, B, H, N, T, Exec> StateMachine<'a, B, H, N, T, Exec> where
+impl<'a, B, H, N, Exec> StateMachine<'a, B, H, N, Exec> where
 	H: Hasher<Out=H256>,
 	Exec: CodeExecutor,
 	B: Backend<H>,
-	T: ChangesTrieStorage<H, N>,
->>>>>>> 2980dcf3
 	N: crate::changes_trie::BlockNumber,
 {
 	/// Creates new substrate state machine.
 	pub fn new(
 		backend: &'a B,
-		changes_trie_storage: Option<&'a T>,
+		changes_trie_state: Option<ChangesTrieState<'a, H, N>>,
 		offchain_ext: Option<OffchainExt>,
 		overlay: &'a mut OverlayedChanges,
 		exec: &'a Exec,
@@ -265,7 +210,7 @@
 			call_data,
 			extensions,
 			overlay,
-			changes_trie_storage,
+			changes_trie_state,
 			_marker: PhantomData,
 		}
 	}
@@ -313,14 +258,8 @@
 		let mut ext = Ext::new(
 			self.overlay,
 			self.backend,
-<<<<<<< HEAD
 			self.changes_trie_state.as_ref(),
-			self.offchain_ext.as_mut().map(|x| &mut **x),
-			self.keystore.clone(),
-=======
-			self.changes_trie_storage.clone(),
 			Some(&mut self.extensions),
->>>>>>> 2980dcf3
 		);
 
 		let id = ext.id;
@@ -459,25 +398,8 @@
 			CallResult<R, Exec::Error>,
 		) -> CallResult<R, Exec::Error>
 	{
-<<<<<<< HEAD
 		let changes_tries_enabled = self.changes_trie_state.is_some();
 		self.overlay.collect_extrinsics(changes_tries_enabled);
-=======
-		// read changes trie configuration. The reason why we're doing it here instead of the
-		// `OverlayedChanges` constructor is that we need proofs for this read as a part of
-		// proof-of-execution on light clients. And the proof is recorded by the backend which
-		// is created after OverlayedChanges
-
-		let init_overlay = |overlay: &mut OverlayedChanges, final_check: bool, backend: &B| {
-			let changes_trie_config = try_read_overlay_value(
-				overlay,
-				backend,
-				well_known_keys::CHANGES_TRIE_CONFIG
-			)?;
-			set_changes_trie_config(overlay, changes_trie_config, final_check)
-		};
-		init_overlay(self.overlay, false, &self.backend)?;
->>>>>>> 2980dcf3
 
 		let result = {
 			let orig_prospective = self.overlay.prospective.clone();
@@ -514,19 +436,12 @@
 			result.map(move |out| (out, storage_delta, changes_delta))
 		};
 
-<<<<<<< HEAD
-=======
-		if result.is_ok() {
-			init_overlay(self.overlay, true, self.backend)?;
-		}
-
->>>>>>> 2980dcf3
 		result.map_err(|e| Box::new(e) as _)
 	}
 }
 
 /// Prove execution using the given state backend, overlayed changes, and call executor.
-pub fn prove_execution<B, H, Exec>(
+pub fn prove_execution<B, H, N, Exec>(
 	mut backend: B,
 	overlay: &mut OverlayedChanges,
 	exec: &Exec,
@@ -537,11 +452,12 @@
 where
 	B: Backend<H>,
 	H: Hasher<Out=H256>,
+	N: changes_trie::BlockNumber,
 	Exec: CodeExecutor,
 {
 	let trie_backend = backend.as_trie_backend()
 		.ok_or_else(|| Box::new(ExecutionError::UnableToGenerateProof) as Box<dyn Error>)?;
-	prove_execution_on_trie_backend(trie_backend, overlay, exec, method, call_data, keystore)
+	prove_execution_on_trie_backend::<_, _, N, _>(trie_backend, overlay, exec, method, call_data, keystore)
 }
 
 /// Prove execution using the given trie backend, overlayed changes, and call executor.
@@ -553,7 +469,7 @@
 ///
 /// Note: changes to code will be in place if this call is made again. For running partial
 /// blocks (e.g. a transaction at a time), ensure a different method is used.
-pub fn prove_execution_on_trie_backend<S, H, Exec>(
+pub fn prove_execution_on_trie_backend<S, H, N, Exec>(
 	trie_backend: &TrieBackend<S, H>,
 	overlay: &mut OverlayedChanges,
 	exec: &Exec,
@@ -564,27 +480,14 @@
 where
 	S: trie_backend_essence::TrieBackendStorage<H>,
 	H: Hasher<Out=H256>,
+	N: changes_trie::BlockNumber,
 	Exec: CodeExecutor,
 {
 	let proving_backend = proving_backend::ProvingBackend::new(trie_backend);
-<<<<<<< HEAD
-	let mut sm = StateMachine {
-		backend: &proving_backend,
-		changes_trie_state: changes_trie::disabled_state::<H, u64>(),
-		offchain_ext: NeverOffchainExt::new(),
-		overlay,
-		exec,
-		method,
-		call_data,
-		keystore,
-		_hasher: PhantomData,
-	};
-=======
-	let mut sm = StateMachine::<_, H, _, InMemoryChangesTrieStorage<H, u64>, Exec>::new(
+	let mut sm = StateMachine::<_, H, N, Exec>::new(
 		&proving_backend, None, None, overlay, exec, method, call_data, keystore,
 	);
 
->>>>>>> 2980dcf3
 	let (result, _, _) = sm.execute_using_consensus_failure_handler::<_, NeverNativeValue, fn() -> _>(
 		always_wasm(),
 		false,
@@ -595,7 +498,7 @@
 }
 
 /// Check execution proof, generated by `prove_execution` call.
-pub fn execution_proof_check<H, Exec>(
+pub fn execution_proof_check<H, N, Exec>(
 	root: H::Out,
 	proof: StorageProof,
 	overlay: &mut OverlayedChanges,
@@ -606,15 +509,16 @@
 ) -> Result<Vec<u8>, Box<dyn Error>>
 where
 	H: Hasher<Out=H256>,
+	N: changes_trie::BlockNumber,
 	Exec: CodeExecutor,
 	H::Out: Ord + 'static,
 {
 	let trie_backend = create_proof_check_backend::<H>(root.into(), proof)?;
-	execution_proof_check_on_trie_backend(&trie_backend, overlay, exec, method, call_data, keystore)
+	execution_proof_check_on_trie_backend::<_, N, _>(&trie_backend, overlay, exec, method, call_data, keystore)
 }
 
 /// Check execution proof on proving backend, generated by `prove_execution` call.
-pub fn execution_proof_check_on_trie_backend<H, Exec>(
+pub fn execution_proof_check_on_trie_backend<H, N, Exec>(
 	trie_backend: &TrieBackend<MemoryDB<H>, H>,
 	overlay: &mut OverlayedChanges,
 	exec: &Exec,
@@ -624,26 +528,13 @@
 ) -> Result<Vec<u8>, Box<dyn Error>>
 where
 	H: Hasher<Out=H256>,
+	N: changes_trie::BlockNumber,
 	Exec: CodeExecutor,
 {
-<<<<<<< HEAD
-	let mut sm = StateMachine {
-		backend: trie_backend,
-		changes_trie_state: changes_trie::disabled_state::<H, u64>(),
-		offchain_ext: NeverOffchainExt::new(),
-		overlay,
-		exec,
-		method,
-		call_data,
-		keystore,
-		_hasher: PhantomData,
-	};
-=======
-	let mut sm = StateMachine::<_, H, _, InMemoryChangesTrieStorage<H, u64>, Exec>::new(
+	let mut sm = StateMachine::<_, H, N, Exec>::new(
 		trie_backend, None, None, overlay, exec, method, call_data, keystore,
 	);
 
->>>>>>> 2980dcf3
 	sm.execute_using_consensus_failure_handler::<_, NeverNativeValue, fn() -> _>(
 		always_untrusted_wasm(),
 		false,
@@ -803,47 +694,6 @@
 	proving_backend.child_storage(storage_key, key).map_err(|e| Box::new(e) as Box<dyn Error>)
 }
 
-<<<<<<< HEAD
-=======
-/// Sets overlayed changes' changes trie configuration. Returns error if configuration
-/// differs from previous OR config decode has failed.
-fn set_changes_trie_config(
-	overlay: &mut OverlayedChanges,
-	config: Option<Vec<u8>>,
-	final_check: bool,
-) -> Result<(), Box<dyn Error>> {
-	let config = match config {
-		Some(v) => Some(Decode::decode(&mut &v[..])
-			.map_err(|_| Box::new("Failed to decode changes trie configuration".to_owned()) as Box<dyn Error>)?),
-		None => None,
-	};
-
-	if final_check && overlay.changes_trie_config.is_some() != config.is_some() {
-		return Err(Box::new("Changes trie configuration change is not supported".to_owned()));
-	}
-
-	if let Some(config) = config {
-		if !overlay.set_changes_trie_config(config) {
-			return Err(Box::new("Changes trie configuration change is not supported".to_owned()));
-		}
-	}
-	Ok(())
-}
-
-/// Reads storage value from overlay or from the backend.
-fn try_read_overlay_value<H, B>(
-	overlay: &OverlayedChanges,
-	backend: &B, key: &[u8],
-) -> Result<Option<Vec<u8>>, Box<dyn Error>> where H: Hasher, B: Backend<H> {
-	match overlay.storage(key).map(|x| x.map(|x| x.to_vec())) {
-		Some(value) => Ok(value),
-		None => backend
-			.storage(key)
-			.map_err(|err| Box::new(ExecutionError::Backend(format!("{}", err))) as Box<dyn Error>),
-	}
-}
-
->>>>>>> 2980dcf3
 #[cfg(test)]
 mod tests {
 	use std::collections::HashMap;
@@ -852,16 +702,8 @@
 	use super::*;
 	use super::backend::InMemory;
 	use super::ext::Ext;
-<<<<<<< HEAD
 	use super::changes_trie::Configuration as ChangesTrieConfig;
-	use primitives::{Blake2Hasher, map};
-=======
-	use super::changes_trie::{
-		InMemoryStorage as InMemoryChangesTrieStorage,
-		Configuration as ChangesTrieConfig,
-	};
 	use primitives::{Blake2Hasher, map, traits::Externalities, storage::ChildStorageKey};
->>>>>>> 2980dcf3
 
 	struct DummyCodeExecutor {
 		change_changes_trie_config: bool,
@@ -919,23 +761,14 @@
 
 	#[test]
 	fn execute_works() {
-<<<<<<< HEAD
-		assert_eq!(new(
-			&trie_backend::tests::test_trie(),
-			changes_trie::disabled_state::<_, u64>(),
-			NeverOffchainExt::new(),
-			&mut Default::default(),
-=======
 		let backend = trie_backend::tests::test_trie();
 		let mut overlayed_changes = Default::default();
-		let changes_trie_storage = InMemoryChangesTrieStorage::<Blake2Hasher, u64>::new();
 
 		let mut state_machine = StateMachine::new(
 			&backend,
-			Some(&changes_trie_storage),
+			changes_trie::disabled_state::<_, u64>(),
 			None,
 			&mut overlayed_changes,
->>>>>>> 2980dcf3
 			&DummyCodeExecutor {
 				change_changes_trie_config: false,
 				native_available: true,
@@ -956,23 +789,14 @@
 
 	#[test]
 	fn execute_works_with_native_else_wasm() {
-<<<<<<< HEAD
-		assert_eq!(new(
-			&trie_backend::tests::test_trie(),
-			changes_trie::disabled_state::<_, u64>(),
-			NeverOffchainExt::new(),
-			&mut Default::default(),
-=======
 		let backend = trie_backend::tests::test_trie();
 		let mut overlayed_changes = Default::default();
-		let changes_trie_storage = InMemoryChangesTrieStorage::<Blake2Hasher, u64>::new();
 
 		let mut state_machine = StateMachine::new(
 			&backend,
-			Some(&changes_trie_storage),
+			changes_trie::disabled_state::<_, u64>(),
 			None,
 			&mut overlayed_changes,
->>>>>>> 2980dcf3
 			&DummyCodeExecutor {
 				change_changes_trie_config: false,
 				native_available: true,
@@ -990,23 +814,14 @@
 	#[test]
 	fn dual_execution_strategy_detects_consensus_failure() {
 		let mut consensus_failed = false;
-<<<<<<< HEAD
-		assert!(new(
-			&trie_backend::tests::test_trie(),
-			changes_trie::disabled_state::<_, u64>(),
-			NeverOffchainExt::new(),
-			&mut Default::default(),
-=======
 		let backend = trie_backend::tests::test_trie();
 		let mut overlayed_changes = Default::default();
-		let changes_trie_storage = InMemoryChangesTrieStorage::<Blake2Hasher, u64>::new();
 
 		let mut state_machine = StateMachine::new(
 			&backend,
-			Some(&changes_trie_storage),
+			changes_trie::disabled_state::<_, u64>(),
 			None,
 			&mut overlayed_changes,
->>>>>>> 2980dcf3
 			&DummyCodeExecutor {
 				change_changes_trie_config: false,
 				native_available: true,
@@ -1043,7 +858,7 @@
 		// fetch execution proof from 'remote' full node
 		let remote_backend = trie_backend::tests::test_trie();
 		let remote_root = remote_backend.storage_root(std::iter::empty()).0;
-		let (remote_result, remote_proof) = prove_execution(
+		let (remote_result, remote_proof) = prove_execution::<_, _, u64, _>(
 			remote_backend,
 			&mut Default::default(),
 			&executor,
@@ -1053,7 +868,7 @@
 		).unwrap();
 
 		// check proof locally
-		let local_result = execution_proof_check::<Blake2Hasher, _>(
+		let local_result = execution_proof_check::<Blake2Hasher, u64, _>(
 			remote_root,
 			remote_proof,
 			&mut Default::default(),
@@ -1095,12 +910,7 @@
 			let mut ext = Ext::new(
 				&mut overlay,
 				backend,
-<<<<<<< HEAD
 				state.as_ref(),
-				NeverOffchainExt::new(),
-=======
-				Some(&changes_trie_storage),
->>>>>>> 2980dcf3
 				None,
 			);
 			ext.clear_prefix(b"ab");
@@ -1130,12 +940,7 @@
 		let mut ext = Ext::new(
 			&mut overlay,
 			backend,
-<<<<<<< HEAD
 			changes_trie_state.as_ref(),
-			NeverOffchainExt::new(),
-=======
-			Some(&changes_trie_storage),
->>>>>>> 2980dcf3
 			None,
 		);
 
@@ -1215,57 +1020,4 @@
 			vec![(b"value2".to_vec(), None)],
 		);
 	}
-<<<<<<< HEAD
-=======
-
-	#[test]
-	fn cannot_change_changes_trie_config() {
-		let backend = trie_backend::tests::test_trie();
-		let mut overlayed_changes = Default::default();
-		let changes_trie_storage = InMemoryChangesTrieStorage::<Blake2Hasher, u64>::new();
-
-		let mut state_machine = StateMachine::new(
-			&backend,
-			Some(&changes_trie_storage),
-			None,
-			&mut overlayed_changes,
-			&DummyCodeExecutor {
-				change_changes_trie_config: true,
-				native_available: false,
-				native_succeeds: true,
-				fallback_succeeds: true,
-			},
-			"test",
-			&[],
-			None,
-		);
-
-		assert!(state_machine.execute(ExecutionStrategy::NativeWhenPossible).is_err());
-	}
-
-	#[test]
-	fn cannot_change_changes_trie_config_with_native_else_wasm() {
-		let backend = trie_backend::tests::test_trie();
-		let mut overlayed_changes = Default::default();
-		let changes_trie_storage = InMemoryChangesTrieStorage::<Blake2Hasher, u64>::new();
-
-		let mut state_machine = StateMachine::new(
-			&backend,
-			Some(&changes_trie_storage),
-			None,
-			&mut overlayed_changes,
-			&DummyCodeExecutor {
-				change_changes_trie_config: true,
-				native_available: false,
-				native_succeeds: true,
-				fallback_succeeds: true,
-			},
-			"test",
-			&[],
-			None,
-		);
-
-		assert!(state_machine.execute(ExecutionStrategy::NativeElseWasm).is_err());
-	}
->>>>>>> 2980dcf3
 }