// Copyright 2017-2019 Parity Technologies (UK) Ltd.
// This file is part of Substrate.

// Substrate is free software: you can redistribute it and/or modify
// it under the terms of the GNU General Public License as published by
// the Free Software Foundation, either version 3 of the License, or
// (at your option) any later version.

// Substrate is distributed in the hope that it will be useful,
// but WITHOUT ANY WARRANTY; without even the implied warranty of
// MERCHANTABILITY or FITNESS FOR A PARTICULAR PURPOSE.  See the
// GNU General Public License for more details.

// You should have received a copy of the GNU General Public License
// along with Substrate.  If not, see <http://www.gnu.org/licenses/>.

use std::{sync::Arc, cmp::Ord, panic::UnwindSafe, result, cell::RefCell, rc::Rc};
use parity_codec::{Encode, Decode};
use runtime_primitives::{
	generic::BlockId, traits::Block as BlockT,
};
use state_machine::{
	self, OverlayedChanges, Ext, CodeExecutor, ExecutionManager,
	ExecutionStrategy, NeverOffchainExt, backend::Backend as _,
};
use executor::{RuntimeVersion, RuntimeInfo, NativeVersion};
use hash_db::Hasher;
use trie::MemoryDB;
use primitives::{offchain, H256, Blake2Hasher, NativeOrEncoded, NeverNativeValue};

use crate::runtime_api::{ProofRecorder, InitializeBlock};
use crate::backend;
use crate::error;

/// Method call executor.
pub trait CallExecutor<B, H>
where
	B: BlockT,
	H: Hasher<Out=B::Hash>,
	H::Out: Ord,
{
	/// Externalities error type.
	type Error: state_machine::Error;

	/// Execute a call to a contract on top of state in a block of given hash.
	///
	/// No changes are made.
	fn call<
		O: offchain::Externalities,
	>(
		&self,
		id: &BlockId<B>,
		method: &str,
		call_data: &[u8],
		strategy: ExecutionStrategy,
		side_effects_handler: Option<&mut O>,
	) -> Result<Vec<u8>, error::Error>;

	/// Execute a contextual call on top of state in a block of a given hash.
	///
	/// No changes are made.
	/// Before executing the method, passed header is installed as the current header
	/// of the execution context.
	fn contextual_call<
		'a,
		O: offchain::Externalities,
		IB: Fn() -> error::Result<()>,
		EM: Fn(
			Result<NativeOrEncoded<R>, Self::Error>,
			Result<NativeOrEncoded<R>, Self::Error>
		) -> Result<NativeOrEncoded<R>, Self::Error>,
		R: Encode + Decode + PartialEq,
		NC: FnOnce() -> result::Result<R, &'static str> + UnwindSafe,
	>(
		&self,
		initialize_block_fn: IB,
		at: &BlockId<B>,
		method: &str,
		call_data: &[u8],
		changes: &RefCell<OverlayedChanges>,
		initialize_block: InitializeBlock<'a, B>,
		execution_manager: ExecutionManager<EM>,
		native_call: Option<NC>,
		side_effects_handler: Option<&mut O>,
		proof_recorder: &Option<Rc<RefCell<ProofRecorder<B>>>>,
	) -> error::Result<NativeOrEncoded<R>> where ExecutionManager<EM>: Clone;

	/// Extract RuntimeVersion of given block
	///
	/// No changes are made.
	fn runtime_version(&self, id: &BlockId<B>) -> Result<RuntimeVersion, error::Error>;

	/// Execute a call to a contract on top of given state.
	///
	/// No changes are made.
	fn call_at_state<
		O: offchain::Externalities,
		S: state_machine::Backend<H>,
		F: FnOnce(
			Result<NativeOrEncoded<R>, Self::Error>,
			Result<NativeOrEncoded<R>, Self::Error>
		) -> Result<NativeOrEncoded<R>, Self::Error>,
		R: Encode + Decode + PartialEq,
		NC: FnOnce() -> result::Result<R, &'static str> + UnwindSafe,
	>(&self,
		state: &S,
		overlay: &mut OverlayedChanges,
		method: &str,
		call_data: &[u8],
		manager: ExecutionManager<F>,
		native_call: Option<NC>,
		side_effects_handler: Option<&mut O>,
	) -> Result<(NativeOrEncoded<R>, (S::Transaction, H::Out), Option<MemoryDB<H>>), error::Error>;

	/// Execute a call to a contract on top of given state, gathering execution proof.
	///
	/// No changes are made.
	fn prove_at_state<S: state_machine::Backend<H>>(
		&self,
		mut state: S,
		overlay: &mut OverlayedChanges,
		method: &str,
		call_data: &[u8]
	) -> Result<(Vec<u8>, Vec<Vec<u8>>), error::Error> {
		let trie_state = state.as_trie_backend()
			.ok_or_else(||
				Box::new(state_machine::ExecutionError::UnableToGenerateProof)
					as Box<dyn state_machine::Error>
			)?;
		self.prove_at_trie_state(trie_state, overlay, method, call_data)
	}

	/// Execute a call to a contract on top of given trie state, gathering execution proof.
	///
	/// No changes are made.
	fn prove_at_trie_state<S: state_machine::TrieBackendStorage<H>>(
		&self,
		trie_state: &state_machine::TrieBackend<S, H>,
		overlay: &mut OverlayedChanges,
		method: &str,
		call_data: &[u8]
	) -> Result<(Vec<u8>, Vec<Vec<u8>>), error::Error>;

	/// Get runtime version if supported.
	fn native_runtime_version(&self) -> Option<&NativeVersion>;
}

/// Call executor that executes methods locally, querying all required
/// data from local backend.
pub struct LocalCallExecutor<B, E> {
	backend: Arc<B>,
	executor: E,
}

impl<B, E> LocalCallExecutor<B, E> {
	/// Creates new instance of local call executor.
	pub fn new(backend: Arc<B>, executor: E) -> Self {
		LocalCallExecutor {
			backend,
			executor,
		}
	}
}

impl<B, E> Clone for LocalCallExecutor<B, E> where E: Clone {
	fn clone(&self) -> Self {
		LocalCallExecutor {
			backend: self.backend.clone(),
			executor: self.executor.clone(),
		}
	}
}

impl<B, E, Block> CallExecutor<Block, Blake2Hasher> for LocalCallExecutor<B, E>
where
	B: backend::Backend<Block, Blake2Hasher>,
	E: CodeExecutor<Blake2Hasher> + RuntimeInfo,
	Block: BlockT<Hash=H256>,
{
	type Error = E::Error;

	fn call<O: offchain::Externalities>(
		&self,
		id: &BlockId<Block>,
		method: &str,
		call_data: &[u8],
		strategy: ExecutionStrategy,
		side_effects_handler: Option<&mut O>,
	) -> error::Result<Vec<u8>> {
		let mut changes = OverlayedChanges::default();
		let state = self.backend.state_at(*id)?;
		let return_data = state_machine::new(
			&state,
			backend::changes_tries_state_at_block(&*self.backend, id)?,
			side_effects_handler,
			&mut changes,
			&self.executor,
			method,
			call_data,
		).execute_using_consensus_failure_handler::<_, NeverNativeValue, fn() -> _>(
			strategy.get_manager(),
			false,
			None,
		)
		.map(|(result, _, _)| result)?;
		self.backend.destroy_state(state)?;
		Ok(return_data.into_encoded())
	}

	fn contextual_call<
		'a,
		O: offchain::Externalities,
		IB: Fn() -> error::Result<()>,
		EM: Fn(
			Result<NativeOrEncoded<R>, Self::Error>,
			Result<NativeOrEncoded<R>, Self::Error>
		) -> Result<NativeOrEncoded<R>, Self::Error>,
		R: Encode + Decode + PartialEq,
		NC: FnOnce() -> result::Result<R, &'static str> + UnwindSafe,
	>(
		&self,
		initialize_block_fn: IB,
		at: &BlockId<Block>,
		method: &str,
		call_data: &[u8],
		changes: &RefCell<OverlayedChanges>,
		initialize_block: InitializeBlock<'a, Block>,
		execution_manager: ExecutionManager<EM>,
		native_call: Option<NC>,
		side_effects_handler: Option<&mut O>,
		recorder: &Option<Rc<RefCell<ProofRecorder<Block>>>>,
	) -> Result<NativeOrEncoded<R>, error::Error> where ExecutionManager<EM>: Clone {
		match initialize_block {
			InitializeBlock::Do(ref init_block)
				if init_block.borrow().as_ref().map(|id| id != at).unwrap_or(true) => {
				initialize_block_fn()?;
			},
			// We don't need to initialize the runtime at a block.
			_ => {},
		}

		let mut state = self.backend.state_at(*at)?;
		let changes_trie_state = backend::changes_tries_state_at_block(&*self.backend, at)?;

		match recorder {
			Some(recorder) => {
				let trie_state = state.as_trie_backend()
					.ok_or_else(||
						Box::new(state_machine::ExecutionError::UnableToGenerateProof)
							as Box<dyn state_machine::Error>
					)?;

				let backend = state_machine::ProvingBackend::new_with_recorder(
					trie_state,
					recorder.clone()
				);

				state_machine::new(
					&backend,
					changes_trie_state,
					side_effects_handler,
					&mut *changes.borrow_mut(),
					&self.executor,
					method,
					call_data,
				)
				.execute_using_consensus_failure_handler(
					execution_manager,
					false,
					native_call,
				)
				.map(|(result, _, _)| result)
				.map_err(Into::into)
			}
			None => state_machine::new(
				&state,
				changes_trie_state,
				side_effects_handler,
				&mut *changes.borrow_mut(),
				&self.executor,
				method,
				call_data,
			)
			.execute_using_consensus_failure_handler(
				execution_manager,
				false,
				native_call,
			)
			.map(|(result, _, _)| result)
			.map_err(Into::into)
		}
	}

	fn runtime_version(&self, id: &BlockId<Block>) -> error::Result<RuntimeVersion> {
		let mut overlay = OverlayedChanges::default();
		let state = self.backend.state_at(*id)?;
		let changes_trie_state = backend::changes_tries_state_at_block(&*self.backend, id)?;
		let mut ext = Ext::new(&mut overlay, &state, changes_trie_state.as_ref(), NeverOffchainExt::new());
		self.executor.runtime_version(&mut ext).ok_or(error::Error::VersionInvalid.into())
	}

	// TODO: probably remove this method???
	fn call_at_state<
		O: offchain::Externalities,
		S: state_machine::Backend<Blake2Hasher>,
		F: FnOnce(
			Result<NativeOrEncoded<R>, Self::Error>,
			Result<NativeOrEncoded<R>, Self::Error>
		) -> Result<NativeOrEncoded<R>, Self::Error>,
		R: Encode + Decode + PartialEq,
		NC: FnOnce() -> result::Result<R, &'static str> + UnwindSafe,
	>(&self,
		state: &S,
		changes: &mut OverlayedChanges,
		method: &str,
		call_data: &[u8],
		manager: ExecutionManager<F>,
		native_call: Option<NC>,
		side_effects_handler: Option<&mut O>,
<<<<<<< HEAD
	) -> error::Result<(NativeOrEncoded<R>, S::Transaction, Option<MemoryDB<Blake2Hasher>>)> {
		let changes_trie_state = match self.backend.changes_trie_storage() {
			Some(changes_trie_storage) => backend::changes_tries_state_at_state::<_, Block, _>(
				state,
				changes_trie_storage.storage(),
			)?,
			None => None,
		};
=======
	) -> error::Result<(
		NativeOrEncoded<R>,
		(S::Transaction, <Blake2Hasher as Hasher>::Out),
		Option<MemoryDB<Blake2Hasher>>,
	)> {
>>>>>>> 8c1ed555
		state_machine::new(
			state,
			changes_trie_state,
			side_effects_handler,
			changes,
			&self.executor,
			method,
			call_data,
		).execute_using_consensus_failure_handler(
			manager,
			true,
			native_call,
		)
		.map(|(result, storage_tx, changes_tx)| (
			result,
			storage_tx.expect("storage_tx is always computed when compute_tx is true; qed"),
			changes_tx,
		))
		.map_err(Into::into)
	}

	fn prove_at_trie_state<S: state_machine::TrieBackendStorage<Blake2Hasher>>(
		&self,
		trie_state: &state_machine::TrieBackend<S, Blake2Hasher>,
		overlay: &mut OverlayedChanges,
		method: &str,
		call_data: &[u8]
	) -> Result<(Vec<u8>, Vec<Vec<u8>>), error::Error> {
		state_machine::prove_execution_on_trie_backend(
			trie_state,
			overlay,
			&self.executor,
			method,
			call_data,
		)
		.map_err(Into::into)
	}

	fn native_runtime_version(&self) -> Option<&NativeVersion> {
		Some(self.executor.native_version())
	}
}<|MERGE_RESOLUTION|>--- conflicted
+++ resolved
@@ -317,8 +317,11 @@
 		manager: ExecutionManager<F>,
 		native_call: Option<NC>,
 		side_effects_handler: Option<&mut O>,
-<<<<<<< HEAD
-	) -> error::Result<(NativeOrEncoded<R>, S::Transaction, Option<MemoryDB<Blake2Hasher>>)> {
+	) -> error::Result<(
+		NativeOrEncoded<R>,
+		(S::Transaction, <Blake2Hasher as Hasher>::Out),
+		Option<MemoryDB<Blake2Hasher>>,
+	)> {
 		let changes_trie_state = match self.backend.changes_trie_storage() {
 			Some(changes_trie_storage) => backend::changes_tries_state_at_state::<_, Block, _>(
 				state,
@@ -326,13 +329,6 @@
 			)?,
 			None => None,
 		};
-=======
-	) -> error::Result<(
-		NativeOrEncoded<R>,
-		(S::Transaction, <Blake2Hasher as Hasher>::Out),
-		Option<MemoryDB<Blake2Hasher>>,
-	)> {
->>>>>>> 8c1ed555
 		state_machine::new(
 			state,
 			changes_trie_state,
