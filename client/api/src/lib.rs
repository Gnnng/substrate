--- conflicted
+++ resolved
@@ -36,14 +36,8 @@
 
 /// Utility methods for the client.
 pub mod utils {
-<<<<<<< HEAD
 	use sp_blockchain::{HeaderBackend, HeaderMetadata, Error};
 	use sp_runtime::traits::Block as BlockT;
-=======
-    use sp_blockchain::{HeaderBackend, HeaderMetadata, Error};
-    use sp_core::H256;
-	use sp_runtime::traits::{Block as BlockT};
->>>>>>> 40a16efe
 	use std::borrow::Borrow;
 
 	/// Returns a function for checking block ancestry, the returned function will
