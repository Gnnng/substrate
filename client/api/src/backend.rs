// Copyright 2017-2019 Parity Technologies (UK) Ltd.
// This file is part of Substrate.

// Substrate is free software: you can redistribute it and/or modify
// it under the terms of the GNU General Public License as published by
// the Free Software Foundation, either version 3 of the License, or
// (at your option) any later version.

// Substrate is distributed in the hope that it will be useful,
// but WITHOUT ANY WARRANTY; without even the implied warranty of
// MERCHANTABILITY or FITNESS FOR A PARTICULAR PURPOSE.  See the
// GNU General Public License for more details.

// You should have received a copy of the GNU General Public License
// along with Substrate.  If not, see <http://www.gnu.org/licenses/>.

//! Substrate Client data backend

use std::sync::Arc;
use std::collections::HashMap;
use primitives::ChangesTrieConfiguration;
<<<<<<< HEAD
use sr_primitives::{generic::BlockId, Justification, StorageOverlay, ChildrenStorageOverlay};
use sr_primitives::traits::{Block as BlockT, NumberFor, HasherFor};
pub use state_machine::backend::Backend as StateBackend;
=======
use primitives::offchain::OffchainStorage;
use sp_runtime::{generic::BlockId, Justification, StorageOverlay, ChildrenStorageOverlay};
use sp_runtime::traits::{Block as BlockT, NumberFor};
use state_machine::backend::Backend as StateBackend;
>>>>>>> c837c8d9
use state_machine::{ChangesTrieStorage as StateChangesTrieStorage, ChangesTrieTransaction};
use crate::{
	blockchain::{
		Backend as BlockchainBackend, well_known_cache_keys
	},
	light::RemoteBlockchain,
};
use sp_blockchain;
use consensus::BlockOrigin;
<<<<<<< HEAD
use parking_lot::Mutex;
=======
use hash_db::Hasher;
use parking_lot::RwLock;
>>>>>>> c837c8d9

/// Extracts the state backend type for the given backend.
pub type StateBackendFor<B, Block> = <B as Backend<Block>>::State;

/// Extracts the transaction for the given state backend.
pub type TransactionForSB<B, Block> = <B as StateBackend<HasherFor<Block>>>::Transaction;

/// Extracts the transaction for the given backend.
pub type TransactionFor<B, Block> = TransactionForSB<StateBackendFor<B, Block>, Block>;

/// In memory array of storage values.
pub type StorageCollection = Vec<(Vec<u8>, Option<Vec<u8>>)>;

/// In memory arrays of storage values for multiple child tries.
pub type ChildStorageCollection = Vec<(Vec<u8>, StorageCollection)>;

/// Import operation summary.
///
/// Contains information about the block that just got imported,
/// including storage changes, reorged blocks, etc.
pub struct ImportSummary<Block: BlockT> {
	/// Block hash of the imported block.
	pub hash: Block::Hash,
	/// Import origin.
	pub origin: BlockOrigin,
	/// Header of the imported block.
	pub header: Block::Header,
	/// Is this block a new best block.
	pub is_new_best: bool,
	/// Optional storage changes.
	pub storage_changes: Option<(StorageCollection, ChildStorageCollection)>,
	/// Blocks that got retracted because of this one got imported.
	pub retracted: Vec<Block::Hash>,
}

/// Import operation wrapper
<<<<<<< HEAD
pub struct ClientImportOperation<Block: BlockT, B: Backend<Block>> {
=======
pub struct ClientImportOperation<
	Block: BlockT,
	H: Hasher<Out=Block::Hash>,
	B: Backend<Block, H>,
> {
	/// DB Operation.
>>>>>>> c837c8d9
	pub op: B::BlockImportOperation,
	/// Summary of imported block.
	pub notify_imported: Option<ImportSummary<Block>>,
	/// A list of hashes of blocks that got finalized.
	pub notify_finalized: Vec<Block::Hash>,
}

/// State of a new block.
#[derive(Debug, Clone, Copy, PartialEq, Eq)]
pub enum NewBlockState {
	/// Normal block.
	Normal,
	/// New best block.
	Best,
	/// Newly finalized block (implicitly best).
	Final,
}

impl NewBlockState {
	/// Whether this block is the new best block.
	pub fn is_best(self) -> bool {
		match self {
			NewBlockState::Best | NewBlockState::Final => true,
			NewBlockState::Normal => false,
		}
	}

	/// Whether this block is considered final.
	pub fn is_final(self) -> bool {
		match self {
			NewBlockState::Final => true,
			NewBlockState::Best | NewBlockState::Normal => false,
		}
	}
}

/// Block insertion operation.
///
/// Keeps hold if the inserted block state and data.
pub trait BlockImportOperation<Block: BlockT> {
	/// Associated state backend type.
	type State: StateBackend<HasherFor<Block>>;

	/// Returns pending state.
	///
	/// Returns None for backends with locally-unavailable state data.
	fn state(&self) -> sp_blockchain::Result<Option<&Self::State>>;

	/// Append block data to the transaction.
	fn set_block_data(
		&mut self,
		header: Block::Header,
		body: Option<Vec<Block::Extrinsic>>,
		justification: Option<Justification>,
		state: NewBlockState,
	) -> sp_blockchain::Result<()>;

	/// Update cached data.
	fn update_cache(&mut self, cache: HashMap<well_known_cache_keys::Id, Vec<u8>>);

	/// Inject storage data into the database.
<<<<<<< HEAD
	fn update_db_storage(
		&mut self,
		update: <Self::State as StateBackend<HasherFor<Block>>>::Transaction,
	) -> error::Result<()>;

	/// Inject storage data into the database replacing any existing data.
	fn reset_storage(
		&mut self,
		top: StorageOverlay,
		children: ChildrenStorageOverlay,
	) -> error::Result<Block::Hash>;
=======
	fn update_db_storage(&mut self, update: <Self::State as StateBackend<H>>::Transaction) -> sp_blockchain::Result<()>;

	/// Inject storage data into the database replacing any existing data.
	fn reset_storage(&mut self, top: StorageOverlay, children: ChildrenStorageOverlay) -> sp_blockchain::Result<H::Out>;
>>>>>>> c837c8d9

	/// Set storage changes.
	fn update_storage(
		&mut self,
		update: StorageCollection,
		child_update: ChildStorageCollection,
	) -> sp_blockchain::Result<()>;

	/// Inject changes trie data into the database.
<<<<<<< HEAD
	fn update_changes_trie(
		&mut self,
		update: ChangesTrieTransaction<HasherFor<Block>, NumberFor<Block>>,
	) -> error::Result<()>;
=======
	fn update_changes_trie(&mut self, update: ChangesTrieTransaction<H, NumberFor<Block>>) -> sp_blockchain::Result<()>;
>>>>>>> c837c8d9

	/// Insert auxiliary keys.
	///
	/// Values are `None` if should be deleted.
	fn insert_aux<I>(&mut self, ops: I) -> sp_blockchain::Result<()>
		where I: IntoIterator<Item=(Vec<u8>, Option<Vec<u8>>)>;

	/// Mark a block as finalized.
<<<<<<< HEAD
	fn mark_finalized(
		&mut self,
		id: BlockId<Block>,
		justification: Option<Justification>,
	) -> error::Result<()>;
	/// Mark a block as new head. If both block import and set head are specified, set head
	/// overrides block import's best block rule.
	fn mark_head(&mut self, id: BlockId<Block>) -> error::Result<()>;
=======
	fn mark_finalized(&mut self, id: BlockId<Block>, justification: Option<Justification>) -> sp_blockchain::Result<()>;
	/// Mark a block as new head. If both block import and set head are specified, set head overrides block import's best block rule.
	fn mark_head(&mut self, id: BlockId<Block>) -> sp_blockchain::Result<()>;
>>>>>>> c837c8d9
}

/// Finalize Facilities
pub trait Finalizer<Block: BlockT, B: Backend<Block>> {
	/// Mark all blocks up to given as finalized in operation.
	///
	/// If `justification` is provided it is stored with the given finalized
	/// block (any other finalized blocks are left unjustified).
	///
	/// If the block being finalized is on a different fork from the current
	/// best block the finalized block is set as best, this might be slightly
	/// inaccurate (i.e. outdated). Usages that require determining an accurate
	/// best block should use `SelectChain` instead of the client.
	fn apply_finality(
		&self,
		operation: &mut ClientImportOperation<Block, B>,
		id: BlockId<Block>,
		justification: Option<Justification>,
		notify: bool,
	) -> sp_blockchain::Result<()>;


	/// Finalize a block.
	///
	/// This will implicitly finalize all blocks up to it and
	/// fire finality notifications.
	///
	/// If the block being finalized is on a different fork from the current
	/// best block, the finalized block is set as best. This might be slightly
	/// inaccurate (i.e. outdated). Usages that require determining an accurate
	/// best block should use `SelectChain` instead of the client.
	///
	/// Pass a flag to indicate whether finality notifications should be propagated.
	/// This is usually tied to some synchronization state, where we don't send notifications
	/// while performing major synchronization work.
	fn finalize_block(
		&self,
		id: BlockId<Block>,
		justification: Option<Justification>,
		notify: bool,
	) -> sp_blockchain::Result<()>;

}

/// Provides access to an auxiliary database.
pub trait AuxStore {
	/// Insert auxiliary data into key-value store.
	///
	/// Deletions occur after insertions.
	fn insert_aux<
		'a,
		'b: 'a,
		'c: 'a,
		I: IntoIterator<Item=&'a(&'c [u8], &'c [u8])>,
		D: IntoIterator<Item=&'a &'b [u8]>,
	>(&self, insert: I, delete: D) -> sp_blockchain::Result<()>;

	/// Query auxiliary data from key-value store.
	fn get_aux(&self, key: &[u8]) -> sp_blockchain::Result<Option<Vec<u8>>>;
}

/// Client backend.
///
/// Manages the data layer.
///
/// Note on state pruning: while an object from `state_at` is alive, the state
/// should not be pruned. The backend should internally reference-count
/// its state objects.
///
/// The same applies for live `BlockImportOperation`s: while an import operation building on a
/// parent `P` is alive, the state for `P` should not be pruned.
pub trait Backend<Block: BlockT>: AuxStore + Send + Sync {
	/// Associated block insertion operation type.
	type BlockImportOperation: BlockImportOperation<Block, State = Self::State>;
	/// Associated blockchain backend type.
	type Blockchain: BlockchainBackend<Block>;
	/// Associated state backend type.
	type State: StateBackend<HasherFor<Block>> + Send;
	/// Changes trie storage.
	type ChangesTrieStorage: PrunableStateChangesTrieStorage<Block>;
	/// Offchain workers local storage.
	type OffchainStorage: OffchainStorage;

	/// Begin a new block insertion transaction with given parent block id.
	///
	/// When constructing the genesis, this is called with all-zero hash.
	fn begin_operation(&self) -> sp_blockchain::Result<Self::BlockImportOperation>;

	/// Note an operation to contain state transition.
<<<<<<< HEAD
	fn begin_state_operation(
		&self,
		operation: &mut Self::BlockImportOperation,
		block: BlockId<Block>,
	) -> error::Result<()>;
=======
	fn begin_state_operation(&self, operation: &mut Self::BlockImportOperation, block: BlockId<Block>) -> sp_blockchain::Result<()>;
>>>>>>> c837c8d9

	/// Commit block insertion.
	fn commit_operation(&self, transaction: Self::BlockImportOperation) -> sp_blockchain::Result<()>;

	/// Finalize block with given Id.
	///
	/// This should only be called if the parent of the given block has been finalized.
<<<<<<< HEAD
	fn finalize_block(
		&self,
		block: BlockId<Block>,
		justification: Option<Justification>,
	) -> error::Result<()>;
=======
	fn finalize_block(&self, block: BlockId<Block>, justification: Option<Justification>) -> sp_blockchain::Result<()>;
>>>>>>> c837c8d9

	/// Returns reference to blockchain backend.
	fn blockchain(&self) -> &Self::Blockchain;

	/// Returns the used state cache, if existent.
	fn used_state_cache_size(&self) -> Option<usize>;

	/// Returns reference to changes trie storage.
	fn changes_trie_storage(&self) -> Option<&Self::ChangesTrieStorage>;

	/// Returns a handle to offchain storage.
	fn offchain_storage(&self) -> Option<Self::OffchainStorage>;

	/// Returns true if state for given block is available.
	fn have_state_at(&self, hash: &Block::Hash, _number: NumberFor<Block>) -> bool {
		self.state_at(BlockId::Hash(hash.clone())).is_ok()
	}

	/// Returns state backend with post-state of given block.
	fn state_at(&self, block: BlockId<Block>) -> sp_blockchain::Result<Self::State>;

	/// Destroy state and save any useful data, such as cache.
	fn destroy_state(&self, _state: Self::State) -> sp_blockchain::Result<()> {
		Ok(())
	}

	/// Attempts to revert the chain by `n` blocks.
	///
	/// Returns the number of blocks that were successfully reverted.
	fn revert(&self, n: NumberFor<Block>) -> sp_blockchain::Result<NumberFor<Block>>;

	/// Insert auxiliary data into key-value store.
	fn insert_aux<
		'a,
		'b: 'a,
		'c: 'a,
		I: IntoIterator<Item=&'a(&'c [u8], &'c [u8])>,
		D: IntoIterator<Item=&'a &'b [u8]>,
	>(&self, insert: I, delete: D) -> sp_blockchain::Result<()>
	{
		AuxStore::insert_aux(self, insert, delete)
	}
	/// Query auxiliary data from key-value store.
	fn get_aux(&self, key: &[u8]) -> sp_blockchain::Result<Option<Vec<u8>>> {
		AuxStore::get_aux(self, key)
	}

	/// Gain access to the import lock around this backend.
	///
	/// _Note_ Backend isn't expected to acquire the lock by itself ever. Rather
	/// the using components should acquire and hold the lock whenever they do
	/// something that the import of a block would interfere with, e.g. importing
	/// a new block or calculating the best head.
	fn get_import_lock(&self) -> &RwLock<()>;
}

/// Changes trie storage that supports pruning.
pub trait PrunableStateChangesTrieStorage<Block: BlockT>:
	StateChangesTrieStorage<HasherFor<Block>, NumberFor<Block>>
{
	/// Get number block of oldest, non-pruned changes trie.
	fn oldest_changes_trie_block(
		&self,
		config: &ChangesTrieConfiguration,
		best_finalized: NumberFor<Block>,
	) -> NumberFor<Block>;
}

/// Mark for all Backend implementations, that are making use of state data, stored locally.
pub trait LocalBackend<Block: BlockT>: Backend<Block> {}

/// Mark for all Backend implementations, that are fetching required state data from remote nodes.
pub trait RemoteBackend<Block: BlockT>: Backend<Block> {
	/// Returns true if the state for given block is available locally.
	fn is_local_state_available(&self, block: &BlockId<Block>) -> bool;

	/// Returns reference to blockchain backend.
	///
	/// Returned backend either resolves blockchain data
	/// locally, or prepares request to fetch that data from remote node.
	fn remote_blockchain(&self) -> Arc<dyn RemoteBlockchain<Block>>;
}<|MERGE_RESOLUTION|>--- conflicted
+++ resolved
@@ -19,16 +19,10 @@
 use std::sync::Arc;
 use std::collections::HashMap;
 use primitives::ChangesTrieConfiguration;
-<<<<<<< HEAD
-use sr_primitives::{generic::BlockId, Justification, StorageOverlay, ChildrenStorageOverlay};
-use sr_primitives::traits::{Block as BlockT, NumberFor, HasherFor};
-pub use state_machine::backend::Backend as StateBackend;
-=======
 use primitives::offchain::OffchainStorage;
 use sp_runtime::{generic::BlockId, Justification, StorageOverlay, ChildrenStorageOverlay};
-use sp_runtime::traits::{Block as BlockT, NumberFor};
-use state_machine::backend::Backend as StateBackend;
->>>>>>> c837c8d9
+use sp_runtime::traits::{Block as BlockT, NumberFor, HasherFor};
+pub use state_machine::backend::Backend as StateBackend;
 use state_machine::{ChangesTrieStorage as StateChangesTrieStorage, ChangesTrieTransaction};
 use crate::{
 	blockchain::{
@@ -38,12 +32,7 @@
 };
 use sp_blockchain;
 use consensus::BlockOrigin;
-<<<<<<< HEAD
-use parking_lot::Mutex;
-=======
-use hash_db::Hasher;
 use parking_lot::RwLock;
->>>>>>> c837c8d9
 
 /// Extracts the state backend type for the given backend.
 pub type StateBackendFor<B, Block> = <B as Backend<Block>>::State;
@@ -80,16 +69,7 @@
 }
 
 /// Import operation wrapper
-<<<<<<< HEAD
 pub struct ClientImportOperation<Block: BlockT, B: Backend<Block>> {
-=======
-pub struct ClientImportOperation<
-	Block: BlockT,
-	H: Hasher<Out=Block::Hash>,
-	B: Backend<Block, H>,
-> {
-	/// DB Operation.
->>>>>>> c837c8d9
 	pub op: B::BlockImportOperation,
 	/// Summary of imported block.
 	pub notify_imported: Option<ImportSummary<Block>>,
@@ -151,24 +131,17 @@
 	fn update_cache(&mut self, cache: HashMap<well_known_cache_keys::Id, Vec<u8>>);
 
 	/// Inject storage data into the database.
-<<<<<<< HEAD
 	fn update_db_storage(
 		&mut self,
 		update: <Self::State as StateBackend<HasherFor<Block>>>::Transaction,
-	) -> error::Result<()>;
+	) -> sp_blockchain::Result<()>;
 
 	/// Inject storage data into the database replacing any existing data.
 	fn reset_storage(
 		&mut self,
 		top: StorageOverlay,
 		children: ChildrenStorageOverlay,
-	) -> error::Result<Block::Hash>;
-=======
-	fn update_db_storage(&mut self, update: <Self::State as StateBackend<H>>::Transaction) -> sp_blockchain::Result<()>;
-
-	/// Inject storage data into the database replacing any existing data.
-	fn reset_storage(&mut self, top: StorageOverlay, children: ChildrenStorageOverlay) -> sp_blockchain::Result<H::Out>;
->>>>>>> c837c8d9
+	) -> sp_blockchain::Result<Block::Hash>;
 
 	/// Set storage changes.
 	fn update_storage(
@@ -178,14 +151,10 @@
 	) -> sp_blockchain::Result<()>;
 
 	/// Inject changes trie data into the database.
-<<<<<<< HEAD
 	fn update_changes_trie(
 		&mut self,
 		update: ChangesTrieTransaction<HasherFor<Block>, NumberFor<Block>>,
-	) -> error::Result<()>;
-=======
-	fn update_changes_trie(&mut self, update: ChangesTrieTransaction<H, NumberFor<Block>>) -> sp_blockchain::Result<()>;
->>>>>>> c837c8d9
+	) -> sp_blockchain::Result<()>;
 
 	/// Insert auxiliary keys.
 	///
@@ -194,20 +163,14 @@
 		where I: IntoIterator<Item=(Vec<u8>, Option<Vec<u8>>)>;
 
 	/// Mark a block as finalized.
-<<<<<<< HEAD
 	fn mark_finalized(
 		&mut self,
 		id: BlockId<Block>,
 		justification: Option<Justification>,
-	) -> error::Result<()>;
+	) -> sp_blockchain::Result<()>;
 	/// Mark a block as new head. If both block import and set head are specified, set head
 	/// overrides block import's best block rule.
-	fn mark_head(&mut self, id: BlockId<Block>) -> error::Result<()>;
-=======
-	fn mark_finalized(&mut self, id: BlockId<Block>, justification: Option<Justification>) -> sp_blockchain::Result<()>;
-	/// Mark a block as new head. If both block import and set head are specified, set head overrides block import's best block rule.
 	fn mark_head(&mut self, id: BlockId<Block>) -> sp_blockchain::Result<()>;
->>>>>>> c837c8d9
 }
 
 /// Finalize Facilities
@@ -297,15 +260,11 @@
 	fn begin_operation(&self) -> sp_blockchain::Result<Self::BlockImportOperation>;
 
 	/// Note an operation to contain state transition.
-<<<<<<< HEAD
 	fn begin_state_operation(
 		&self,
 		operation: &mut Self::BlockImportOperation,
 		block: BlockId<Block>,
-	) -> error::Result<()>;
-=======
-	fn begin_state_operation(&self, operation: &mut Self::BlockImportOperation, block: BlockId<Block>) -> sp_blockchain::Result<()>;
->>>>>>> c837c8d9
+	) -> sp_blockchain::Result<()>;
 
 	/// Commit block insertion.
 	fn commit_operation(&self, transaction: Self::BlockImportOperation) -> sp_blockchain::Result<()>;
@@ -313,15 +272,11 @@
 	/// Finalize block with given Id.
 	///
 	/// This should only be called if the parent of the given block has been finalized.
-<<<<<<< HEAD
 	fn finalize_block(
 		&self,
 		block: BlockId<Block>,
 		justification: Option<Justification>,
-	) -> error::Result<()>;
-=======
-	fn finalize_block(&self, block: BlockId<Block>, justification: Option<Justification>) -> sp_blockchain::Result<()>;
->>>>>>> c837c8d9
+	) -> sp_blockchain::Result<()>;
 
 	/// Returns reference to blockchain backend.
 	fn blockchain(&self) -> &Self::Blockchain;
