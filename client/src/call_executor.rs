--- conflicted
+++ resolved
@@ -16,37 +16,18 @@
 
 use std::{sync::Arc, panic::UnwindSafe, result, cell::RefCell};
 use codec::{Encode, Decode};
-<<<<<<< HEAD
-use sp_runtime::{generic::BlockId, traits::{Block as BlockT, HasherFor}};
-use state_machine::{
-	self, OverlayedChanges, Ext, ExecutionManager, StateMachine,
-	ExecutionStrategy, backend::Backend as _, StorageProof,
-};
-use executor::{RuntimeVersion, RuntimeInfo, NativeVersion};
-use externalities::Extensions;
-use primitives::{
-	NativeOrEncoded, NeverNativeValue, traits::CodeExecutor,
-};
-use sp_api::{ProofRecorder, InitializeBlock, StorageTransactionCache};
-use client_api::{backend, call_executor::CallExecutor};
-=======
 use sp_runtime::{
-	generic::BlockId, traits::Block as BlockT, traits::NumberFor,
+	generic::BlockId, traits::{Block as BlockT, HasherFor},
 };
 use sp_state_machine::{
 	self, OverlayedChanges, Ext, ExecutionManager, StateMachine, ExecutionStrategy,
-	backend::Backend as _, ChangesTrieTransaction, StorageProof,
+	backend::Backend as _, StorageProof,
 };
 use sc_executor::{RuntimeVersion, RuntimeInfo, NativeVersion};
 use sp_externalities::Extensions;
-use hash_db::Hasher;
-use sp_core::{
-	H256, Blake2Hasher, NativeOrEncoded, NeverNativeValue,
-	traits::CodeExecutor,
-};
-use sp_api::{ProofRecorder, InitializeBlock};
+use sp_core::{NativeOrEncoded, NeverNativeValue, traits::CodeExecutor};
+use sp_api::{ProofRecorder, InitializeBlock, StorageTransactionCache};
 use sc_client_api::{backend, call_executor::CallExecutor};
->>>>>>> 40a16efe
 
 /// Call executor that executes methods locally, querying all required
 /// data from local backend.
@@ -219,57 +200,9 @@
 		version.map_err(|e| sp_blockchain::Error::VersionInvalid(format!("{:?}", e)).into())
 	}
 
-<<<<<<< HEAD
-	fn prove_at_trie_state<S: state_machine::TrieBackendStorage<HasherFor<Block>>>(
-		&self,
-		trie_state: &state_machine::TrieBackend<S, HasherFor<Block>>,
-=======
-	fn call_at_state<
-		S: sp_state_machine::Backend<Blake2Hasher>,
-		F: FnOnce(
-			Result<NativeOrEncoded<R>, Self::Error>,
-			Result<NativeOrEncoded<R>, Self::Error>,
-		) -> Result<NativeOrEncoded<R>, Self::Error>,
-		R: Encode + Decode + PartialEq,
-		NC: FnOnce() -> result::Result<R, String> + UnwindSafe,
-	>(&self,
-		state: &S,
-		changes: &mut OverlayedChanges,
-		method: &str,
-		call_data: &[u8],
-		manager: ExecutionManager<F>,
-		native_call: Option<NC>,
-		extensions: Option<Extensions>,
-	) -> sp_blockchain::Result<(
-		NativeOrEncoded<R>,
-		(S::Transaction, <Blake2Hasher as Hasher>::Out),
-		Option<ChangesTrieTransaction<Blake2Hasher, NumberFor<Block>>>,
-	)> {
-		StateMachine::new(
-			state,
-			self.backend.changes_trie_storage(),
-			changes,
-			&self.executor,
-			method,
-			call_data,
-			extensions.unwrap_or_default(),
-		).execute_using_consensus_failure_handler(
-			manager,
-			true,
-			native_call,
-		)
-		.map(|(result, storage_tx, changes_tx)| (
-			result,
-			storage_tx.expect("storage_tx is always computed when compute_tx is true; qed"),
-			changes_tx,
-		))
-		.map_err(Into::into)
-	}
-
-	fn prove_at_trie_state<S: sp_state_machine::TrieBackendStorage<Blake2Hasher>>(
-		&self,
-		trie_state: &sp_state_machine::TrieBackend<S, Blake2Hasher>,
->>>>>>> 40a16efe
+	fn prove_at_trie_state<S: sp_state_machine::TrieBackendStorage<HasherFor<Block>>>(
+		&self,
+		trie_state: &sp_state_machine::TrieBackend<S, HasherFor<Block>>,
 		overlay: &mut OverlayedChanges,
 		method: &str,
 		call_data: &[u8]
