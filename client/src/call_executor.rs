// Copyright 2017-2019 Parity Technologies (UK) Ltd.
// This file is part of Substrate.

// Substrate is free software: you can redistribute it and/or modify
// it under the terms of the GNU General Public License as published by
// the Free Software Foundation, either version 3 of the License, or
// (at your option) any later version.

// Substrate is distributed in the hope that it will be useful,
// but WITHOUT ANY WARRANTY; without even the implied warranty of
// MERCHANTABILITY or FITNESS FOR A PARTICULAR PURPOSE.  See the
// GNU General Public License for more details.

// You should have received a copy of the GNU General Public License
// along with Substrate.  If not, see <http://www.gnu.org/licenses/>.

use std::{sync::Arc, panic::UnwindSafe, result, cell::RefCell};
use codec::{Encode, Decode};
use sr_primitives::{
	generic::BlockId, traits::Block as BlockT, traits::NumberFor,
};
use state_machine::{
	self, OverlayedChanges, Ext, ExecutionManager, StateMachine, ExecutionStrategy,
	backend::Backend as _, ChangesTrieTransaction, StorageProof,
};
use executor::{RuntimeVersion, RuntimeInfo, NativeVersion};
use externalities::Extensions;
use hash_db::Hasher;
use primitives::{
	H256, Blake2Hasher, NativeOrEncoded, NeverNativeValue,
	traits::CodeExecutor,
};
use sr_api::{ProofRecorder, InitializeBlock};
use client_api::{backend, call_executor::CallExecutor};

/// Call executor that executes methods locally, querying all required
/// data from local backend.
pub struct LocalCallExecutor<B, E> {
	backend: Arc<B>,
	executor: E,
}

impl<B, E> LocalCallExecutor<B, E> {
	/// Creates new instance of local call executor.
	pub fn new(
		backend: Arc<B>,
		executor: E,
	) -> Self {
		LocalCallExecutor {
			backend,
			executor,
		}
	}
}

impl<B, E> Clone for LocalCallExecutor<B, E> where E: Clone {
	fn clone(&self) -> Self {
		LocalCallExecutor {
			backend: self.backend.clone(),
			executor: self.executor.clone(),
		}
	}
}

impl<B, E, Block> CallExecutor<Block, Blake2Hasher> for LocalCallExecutor<B, E>
	where
		B: backend::Backend<Block, Blake2Hasher>,
		E: CodeExecutor + RuntimeInfo,
		Block: BlockT<Hash=H256>,
{
	type Error = E::Error;

	fn call(
		&self,
		id: &BlockId<Block>,
		method: &str,
		call_data: &[u8],
		strategy: ExecutionStrategy,
		extensions: Option<Extensions>,
	) -> sp_blockchain::Result<Vec<u8>> {
		let mut changes = OverlayedChanges::default();
		let state = self.backend.state_at(*id)?;
		let return_data = StateMachine::new(
			&state,
			backend::changes_tries_state_at_block(id, self.backend.changes_trie_storage())?,
			&mut changes,
			&self.executor,
			method,
			call_data,
			extensions.unwrap_or_default(),
		).execute_using_consensus_failure_handler::<_, NeverNativeValue, fn() -> _>(
			strategy.get_manager(),
			false,
			None,
		)
		.map(|(result, _, _)| result)?;
		{
			let _lock = self.backend.get_import_lock().read();
			self.backend.destroy_state(state)?;
		}
		Ok(return_data.into_encoded())
	}

	fn contextual_call<
		'a,
		IB: Fn() -> sp_blockchain::Result<()>,
		EM: Fn(
			Result<NativeOrEncoded<R>, Self::Error>,
			Result<NativeOrEncoded<R>, Self::Error>
		) -> Result<NativeOrEncoded<R>, Self::Error>,
		R: Encode + Decode + PartialEq,
		NC: FnOnce() -> result::Result<R, String> + UnwindSafe,
	>(
		&self,
		initialize_block_fn: IB,
		at: &BlockId<Block>,
		method: &str,
		call_data: &[u8],
		changes: &RefCell<OverlayedChanges>,
		initialize_block: InitializeBlock<'a, Block>,
		execution_manager: ExecutionManager<EM>,
		native_call: Option<NC>,
		recorder: &Option<ProofRecorder<Block>>,
		extensions: Option<Extensions>,
	) -> Result<NativeOrEncoded<R>, sp_blockchain::Error> where ExecutionManager<EM>: Clone {
		match initialize_block {
			InitializeBlock::Do(ref init_block)
				if init_block.borrow().as_ref().map(|id| id != at).unwrap_or(true) => {
				initialize_block_fn()?;
			},
			// We don't need to initialize the runtime at a block.
			_ => {},
		}

		let mut state = self.backend.state_at(*at)?;
		let changes_trie_state = backend::changes_tries_state_at_block(at, self.backend.changes_trie_storage())?;

		let result = match recorder {
			Some(recorder) => {
				let trie_state = state.as_trie_backend()
					.ok_or_else(||
						Box::new(state_machine::ExecutionError::UnableToGenerateProof)
							as Box<dyn state_machine::Error>
					)?;

				let backend = state_machine::ProvingBackend::new_with_recorder(
					trie_state,
					recorder.clone()
				);

				StateMachine::new(
					&backend,
					changes_trie_state,
					&mut *changes.borrow_mut(),
					&self.executor,
					method,
					call_data,
					extensions.unwrap_or_default(),
				)
				.execute_using_consensus_failure_handler(
					execution_manager,
					false,
					native_call,
				)
				.map(|(result, _, _)| result)
				.map_err(Into::into)
			}
			None => StateMachine::new(
				&state,
				changes_trie_state,
				&mut *changes.borrow_mut(),
				&self.executor,
				method,
				call_data,
				extensions.unwrap_or_default(),
			)
			.execute_using_consensus_failure_handler(
				execution_manager,
				false,
				native_call,
			)
			.map(|(result, _, _)| result)
		}?;
		{
			let _lock = self.backend.get_import_lock().read();
			self.backend.destroy_state(state)?;
		}
		Ok(result)
	}

	fn runtime_version(&self, id: &BlockId<Block>) -> sp_blockchain::Result<RuntimeVersion> {
		let mut overlay = OverlayedChanges::default();
		let state = self.backend.state_at(*id)?;
		let changes_trie_state = backend::changes_tries_state_at_block(id, self.backend.changes_trie_storage())?;
		let mut ext = Ext::new(
			&mut overlay,
			&state,
			changes_trie_state,
			None,
		);
		let version = self.executor.runtime_version(&mut ext);
		{
			let _lock = self.backend.get_import_lock().read();
			self.backend.destroy_state(state)?;
		}
		version.map_err(|e| sp_blockchain::Error::VersionInvalid(format!("{:?}", e)).into())
	}

	fn call_at_state<
		S: state_machine::Backend<Blake2Hasher>,
		F: FnOnce(
			Result<NativeOrEncoded<R>, Self::Error>,
			Result<NativeOrEncoded<R>, Self::Error>,
		) -> Result<NativeOrEncoded<R>, Self::Error>,
		R: Encode + Decode + PartialEq,
		NC: FnOnce() -> result::Result<R, String> + UnwindSafe,
	>(&self,
		state: &S,
		state_block: &BlockId<Block>,
		changes: &mut OverlayedChanges,
		method: &str,
		call_data: &[u8],
		manager: ExecutionManager<F>,
		native_call: Option<NC>,
		extensions: Option<Extensions>,
	) -> sp_blockchain::Result<(
		NativeOrEncoded<R>,
		(S::Transaction, <Blake2Hasher as Hasher>::Out),
		Option<ChangesTrieTransaction<Blake2Hasher, NumberFor<Block>>>,
	)> {
		let changes_trie_state = backend::changes_tries_state_at_block::<Block, _>(
			state_block,
			self.backend.changes_trie_storage(),
		)?;
		StateMachine::new(
			state,
			changes_trie_state,
			changes,
			&self.executor,
			method,
			call_data,
			extensions.unwrap_or_default(),
		).execute_using_consensus_failure_handler(
			manager,
			true,
			native_call,
		)
		.map(|(result, storage_tx, changes_tx)| (
			result,
			storage_tx.expect("storage_tx is always computed when compute_tx is true; qed"),
			changes_tx,
		))
		.map_err(Into::into)
	}

	fn prove_at_trie_state<S: state_machine::TrieBackendStorage<Blake2Hasher>>(
		&self,
		trie_state: &state_machine::TrieBackend<S, Blake2Hasher>,
		overlay: &mut OverlayedChanges,
		method: &str,
		call_data: &[u8]
<<<<<<< HEAD
	) -> Result<(Vec<u8>, StorageProof), error::Error> {
		state_machine::prove_execution_on_trie_backend::<_, _, NumberFor<Block>, _>(
=======
	) -> Result<(Vec<u8>, StorageProof), sp_blockchain::Error> {
		state_machine::prove_execution_on_trie_backend(
>>>>>>> 229f7156
			trie_state,
			overlay,
			&self.executor,
			method,
			call_data,
		)
		.map_err(Into::into)
	}

	fn native_runtime_version(&self) -> Option<&NativeVersion> {
		Some(self.executor.native_version())
	}
}

impl<B, E, Block> runtime_version::GetRuntimeVersion<Block> for LocalCallExecutor<B, E>
	where
		B: backend::Backend<Block, Blake2Hasher>,
		E: CodeExecutor + RuntimeInfo,
		Block: BlockT<Hash=H256>,
{
	fn native_version(&self) -> &runtime_version::NativeVersion {
		self.executor.native_version()
	}

	fn runtime_version(
		&self,
		at: &BlockId<Block>,
	) -> Result<runtime_version::RuntimeVersion, String> {
		CallExecutor::runtime_version(self, at).map_err(|e| format!("{:?}", e))
	}
}<|MERGE_RESOLUTION|>--- conflicted
+++ resolved
@@ -259,13 +259,8 @@
 		overlay: &mut OverlayedChanges,
 		method: &str,
 		call_data: &[u8]
-<<<<<<< HEAD
-	) -> Result<(Vec<u8>, StorageProof), error::Error> {
+	) -> Result<(Vec<u8>, StorageProof), sp_blockchain::Error> {
 		state_machine::prove_execution_on_trie_backend::<_, _, NumberFor<Block>, _>(
-=======
-	) -> Result<(Vec<u8>, StorageProof), sp_blockchain::Error> {
-		state_machine::prove_execution_on_trie_backend(
->>>>>>> 229f7156
 			trie_state,
 			overlay,
 			&self.executor,
