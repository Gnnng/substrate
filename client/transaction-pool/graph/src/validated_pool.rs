--- conflicted
+++ resolved
@@ -397,15 +397,9 @@
 	/// See `prune_tags` if you want this.
 	pub fn clear_stale(&self, at: &BlockId<B::Block>) -> Result<(), B::Error> {
 		let block_number = self.api.block_id_to_number(at)?
-<<<<<<< HEAD
 			.ok_or_else(|| error::Error::InvalidBlockId(format!("{:?}", at)).into())?
 			.saturated_into::<u64>();
-		let now = time::Instant::now();
-=======
-				.ok_or_else(|| error::Error::InvalidBlockId(format!("{:?}", at)).into())?
-				.saturated_into::<u64>();
 		let now = wasm_timer::Instant::now();
->>>>>>> 2ff5a08b
 		let to_remove = {
 			self.ready()
 				.filter(|tx| self.rotator.ban_if_stale(&now, block_number, &tx))
