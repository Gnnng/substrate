--- conflicted
+++ resolved
@@ -571,14 +571,9 @@
 
 #[cfg(test)]
 pub(crate) mod tests {
-<<<<<<< HEAD
-	use client::cht;
-	use primitives::ChangesTrieConfiguration;
+	use sc_client::cht;
+	use sp_core::ChangesTrieConfiguration;
 	use sp_runtime::generic::{DigestItem, ChangesTrieSignal};
-=======
-	use sc_client::cht;
-	use sp_runtime::generic::DigestItem;
->>>>>>> 40b1e530
 	use sp_runtime::testing::{H256 as Hash, Header, Block as RawBlock, ExtrinsicWrapper};
 	use sp_blockchain::{lowest_common_ancestor, tree_route};
 	use super::*;
