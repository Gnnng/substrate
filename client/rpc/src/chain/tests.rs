--- conflicted
+++ resolved
@@ -63,11 +63,7 @@
 	let core = tokio::runtime::Runtime::new().unwrap();
 	let remote = core.executor();
 
-<<<<<<< HEAD
-	let mut client = Arc::new(test_client::new());
-=======
-	let client = Arc::new(substrate_test_runtime_client::new());
->>>>>>> 40a16efe
+	let mut client = Arc::new(substrate_test_runtime_client::new());
 	let api = new_full(client.clone(), Subscriptions::new(Arc::new(remote)));
 
 	let block = client.new_block(Default::default()).unwrap().build().unwrap().block;
@@ -121,11 +117,7 @@
 	let core = ::tokio::runtime::Runtime::new().unwrap();
 	let remote = core.executor();
 
-<<<<<<< HEAD
-	let mut client = Arc::new(test_client::new());
-=======
-	let client = Arc::new(substrate_test_runtime_client::new());
->>>>>>> 40a16efe
+	let mut client = Arc::new(substrate_test_runtime_client::new());
 	let api = new_full(client.clone(), Subscriptions::new(Arc::new(remote)));
 
 	assert_matches!(
@@ -172,11 +164,7 @@
 	let core = ::tokio::runtime::Runtime::new().unwrap();
 	let remote = core.executor();
 
-<<<<<<< HEAD
-	let mut client = Arc::new(test_client::new());
-=======
-	let client = Arc::new(substrate_test_runtime_client::new());
->>>>>>> 40a16efe
+	let mut client = Arc::new(substrate_test_runtime_client::new());
 	let api = new_full(client.clone(), Subscriptions::new(Arc::new(remote)));
 
 	assert_matches!(
@@ -208,11 +196,7 @@
 	let (subscriber, id, transport) = Subscriber::new_test("test");
 
 	{
-<<<<<<< HEAD
-		let mut client = Arc::new(test_client::new());
-=======
-		let client = Arc::new(substrate_test_runtime_client::new());
->>>>>>> 40a16efe
+		let mut client = Arc::new(substrate_test_runtime_client::new());
 		let api = new_full(client.clone(), Subscriptions::new(Arc::new(remote)));
 
 		api.subscribe_new_heads(Default::default(), subscriber);
@@ -241,11 +225,7 @@
 	let (subscriber, id, transport) = Subscriber::new_test("test");
 
 	{
-<<<<<<< HEAD
-		let mut client = Arc::new(test_client::new());
-=======
-		let client = Arc::new(substrate_test_runtime_client::new());
->>>>>>> 40a16efe
+		let mut client = Arc::new(substrate_test_runtime_client::new());
 		let api = new_full(client.clone(), Subscriptions::new(Arc::new(remote)));
 
 		api.subscribe_finalized_heads(Default::default(), subscriber);
