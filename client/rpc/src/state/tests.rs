// Copyright 2017-2019 Parity Technologies (UK) Ltd.
// This file is part of Substrate.

// Substrate is free software: you can redistribute it and/or modify
// it under the terms of the GNU General Public License as published by
// the Free Software Foundation, either version 3 of the License, or
// (at your option) any later version.

// Substrate is distributed in the hope that it will be useful,
// but WITHOUT ANY WARRANTY; without even the implied warranty of
// MERCHANTABILITY or FITNESS FOR A PARTICULAR PURPOSE.  See the
// GNU General Public License for more details.

// You should have received a copy of the GNU General Public License
// along with Substrate.  If not, see <http://www.gnu.org/licenses/>.

use super::*;
use super::state_full::split_range;
use self::error::Error;

use std::sync::Arc;
use assert_matches::assert_matches;
use futures01::stream::Stream;
use sp_core::storage::{well_known_keys, ChildInfo};
use sp_core::hash::H256;
use sp_io::hashing::blake2_256;
use substrate_test_runtime_client::{
	prelude::*,
	sp_consensus::BlockOrigin,
	runtime,
};

const CHILD_INFO: ChildInfo<'static> = ChildInfo::new_default(b"unique_id");

#[test]
fn should_return_storage() {
	const KEY: &[u8] = b":mock";
	const VALUE: &[u8] = b"hello world";
	const STORAGE_KEY: &[u8] = b":child_storage:default:child";
	const CHILD_VALUE: &[u8] = b"hello world !";

	let mut core = tokio::runtime::Runtime::new().unwrap();
	let client = TestClientBuilder::new()
		.add_extra_storage(KEY.to_vec(), VALUE.to_vec())
		.add_extra_child_storage(STORAGE_KEY.to_vec(), CHILD_INFO, KEY.to_vec(), CHILD_VALUE.to_vec())
		.build();
	let genesis_hash = client.genesis_hash();
	let client = new_full(Arc::new(client), Subscriptions::new(Arc::new(core.executor())));
	let key = StorageKey(KEY.to_vec());
	let storage_key = StorageKey(STORAGE_KEY.to_vec());
	let (child_info, child_type) = CHILD_INFO.info();
	let child_info = StorageKey(child_info.to_vec());

	assert_eq!(
		client.storage(key.clone(), Some(genesis_hash).into()).wait()
			.map(|x| x.map(|x| x.0.len())).unwrap().unwrap() as usize,
		VALUE.len(),
	);
	assert_matches!(
		client.storage_hash(key.clone(), Some(genesis_hash).into()).wait()
			.map(|x| x.is_some()),
		Ok(true)
	);
	assert_eq!(
		client.storage_size(key.clone(), None).wait().unwrap().unwrap() as usize,
		VALUE.len(),
	);
	assert_eq!(
		core.block_on(
			client.child_storage(storage_key, child_info, child_type, key, Some(genesis_hash).into())
				.map(|x| x.map(|x| x.0.len()))
		).unwrap().unwrap() as usize,
		CHILD_VALUE.len(),
	);

}

#[test]
fn should_return_child_storage() {
	let (child_info, child_type) = CHILD_INFO.info();
	let child_info = StorageKey(child_info.to_vec());
	let core = tokio::runtime::Runtime::new().unwrap();
	let client = Arc::new(substrate_test_runtime_client::TestClientBuilder::new()
		.add_child_storage("test", "key", CHILD_INFO, vec![42_u8])
		.build());
	let genesis_hash = client.genesis_hash();
	let client = new_full(client, Subscriptions::new(Arc::new(core.executor())));
	let child_key = StorageKey(
		well_known_keys::CHILD_STORAGE_KEY_PREFIX.iter().chain(b"test").cloned().collect()
	);
	let key = StorageKey(b"key".to_vec());


	assert_matches!(
		client.child_storage(
			child_key.clone(),
			child_info.clone(),
			child_type,
			key.clone(),
			Some(genesis_hash).into(),
		).wait(),
		Ok(Some(StorageData(ref d))) if d[0] == 42 && d.len() == 1
	);
	assert_matches!(
		client.child_storage_hash(
			child_key.clone(),
			child_info.clone(),
			child_type,
			key.clone(),
			Some(genesis_hash).into(),
		).wait().map(|x| x.is_some()),
		Ok(true)
	);
	assert_matches!(
		client.child_storage_size(
			child_key.clone(),
			child_info.clone(),
			child_type,
			key.clone(),
			None,
		).wait(),
		Ok(Some(1))
	);
}

#[test]
fn should_call_contract() {
	let core = tokio::runtime::Runtime::new().unwrap();
	let client = Arc::new(substrate_test_runtime_client::new());
	let genesis_hash = client.genesis_hash();
	let client = new_full(client, Subscriptions::new(Arc::new(core.executor())));

	assert_matches!(
		client.call("balanceOf".into(), Bytes(vec![1,2,3]), Some(genesis_hash).into()).wait(),
		Err(Error::Client(_))
	)
}

#[test]
fn should_notify_about_storage_changes() {
	let mut core = tokio::runtime::Runtime::new().unwrap();
	let remote = core.executor();
	let (subscriber, id, transport) = Subscriber::new_test("test");

	{
<<<<<<< HEAD
		let mut client = Arc::new(test_client::new());
=======
		let client = Arc::new(substrate_test_runtime_client::new());
>>>>>>> 40a16efe
		let api = new_full(client.clone(), Subscriptions::new(Arc::new(remote)));

		api.subscribe_storage(Default::default(), subscriber, None.into());

		// assert id assigned
		assert_eq!(core.block_on(id), Ok(Ok(SubscriptionId::Number(1))));

		let mut builder = client.new_block(Default::default()).unwrap();
		builder.push_transfer(runtime::Transfer {
			from: AccountKeyring::Alice.into(),
			to: AccountKeyring::Ferdie.into(),
			amount: 42,
			nonce: 0,
		}).unwrap();
		let block = builder.build().unwrap().block;
		client.import(BlockOrigin::Own, block).unwrap();
	}

	// assert notification sent to transport
	let (notification, next) = core.block_on(transport.into_future()).unwrap();
	assert!(notification.is_some());
	// no more notifications on this channel
	assert_eq!(core.block_on(next.into_future()).unwrap().0, None);
}

#[test]
fn should_send_initial_storage_changes_and_notifications() {
	let mut core = tokio::runtime::Runtime::new().unwrap();
	let remote = core.executor();
	let (subscriber, id, transport) = Subscriber::new_test("test");

	{
<<<<<<< HEAD
		let mut client = Arc::new(test_client::new());
=======
		let client = Arc::new(substrate_test_runtime_client::new());
>>>>>>> 40a16efe
		let api = new_full(client.clone(), Subscriptions::new(Arc::new(remote)));

		let alice_balance_key = blake2_256(&runtime::system::balance_of_key(AccountKeyring::Alice.into()));

		api.subscribe_storage(Default::default(), subscriber, Some(vec![
			StorageKey(alice_balance_key.to_vec()),
		]).into());

		// assert id assigned
		assert_eq!(core.block_on(id), Ok(Ok(SubscriptionId::Number(1))));

		let mut builder = client.new_block(Default::default()).unwrap();
		builder.push_transfer(runtime::Transfer {
			from: AccountKeyring::Alice.into(),
			to: AccountKeyring::Ferdie.into(),
			amount: 42,
			nonce: 0,
		}).unwrap();
		let block = builder.build().unwrap().block;
		client.import(BlockOrigin::Own, block).unwrap();
	}

	// assert initial values sent to transport
	let (notification, next) = core.block_on(transport.into_future()).unwrap();
	assert!(notification.is_some());
	// assert notification sent to transport
	let (notification, next) = core.block_on(next.into_future()).unwrap();
	assert!(notification.is_some());
	// no more notifications on this channel
	assert_eq!(core.block_on(next.into_future()).unwrap().0, None);
}

#[test]
fn should_query_storage() {
	fn run_tests(mut client: Arc<TestClient>) {
		let core = tokio::runtime::Runtime::new().unwrap();
		let api = new_full(client.clone(), Subscriptions::new(Arc::new(core.executor())));

		let mut add_block = |nonce| {
			let mut builder = client.new_block(Default::default()).unwrap();
			// fake change: None -> None -> None
			builder.push_storage_change(vec![1], None).unwrap();
			// fake change: None -> Some(value) -> Some(value)
			builder.push_storage_change(vec![2], Some(vec![2])).unwrap();
			// actual change: None -> Some(value) -> None
			builder.push_storage_change(vec![3], if nonce == 0 { Some(vec![3]) } else { None }).unwrap();
			// actual change: None -> Some(value)
			builder.push_storage_change(vec![4], if nonce == 0 { None } else { Some(vec![4]) }).unwrap();
			// actual change: Some(value1) -> Some(value2)
			builder.push_storage_change(vec![5], Some(vec![nonce as u8])).unwrap();
			let block = builder.build().unwrap().block;
			let hash = block.header.hash();
			client.import(BlockOrigin::Own, block).unwrap();
			hash
		};
		let block1_hash = add_block(0);
		let block2_hash = add_block(1);
		let genesis_hash = client.genesis_hash();

		let mut expected = vec![
			StorageChangeSet {
				block: genesis_hash,
				changes: vec![
					(StorageKey(vec![1]), None),
					(StorageKey(vec![2]), None),
					(StorageKey(vec![3]), None),
					(StorageKey(vec![4]), None),
					(StorageKey(vec![5]), None),
				],
			},
			StorageChangeSet {
				block: block1_hash,
				changes: vec![
					(StorageKey(vec![2]), Some(StorageData(vec![2]))),
					(StorageKey(vec![3]), Some(StorageData(vec![3]))),
					(StorageKey(vec![5]), Some(StorageData(vec![0]))),
				],
			},
		];

		// Query changes only up to block1
		let keys = (1..6).map(|k| StorageKey(vec![k])).collect::<Vec<_>>();
		let result = api.query_storage(
			keys.clone(),
			genesis_hash,
			Some(block1_hash).into(),
		);

		assert_eq!(result.wait().unwrap(), expected);

		// Query all changes
		let result = api.query_storage(
			keys.clone(),
			genesis_hash,
			None.into(),
		);

		expected.push(StorageChangeSet {
			block: block2_hash,
			changes: vec![
				(StorageKey(vec![3]), None),
				(StorageKey(vec![4]), Some(StorageData(vec![4]))),
				(StorageKey(vec![5]), Some(StorageData(vec![1]))),
			],
		});
		assert_eq!(result.wait().unwrap(), expected);

		// Query changes up to block2.
		let result = api.query_storage(
			keys.clone(),
			genesis_hash,
			Some(block2_hash),
		);

		assert_eq!(result.wait().unwrap(), expected);

		// Inverted range.
		let result = api.query_storage(
			keys.clone(),
			block1_hash,
			Some(genesis_hash),
		);

		assert_eq!(
			result.wait().map_err(|e| e.to_string()),
			Err(Error::InvalidBlockRange {
				from: format!("1 ({:?})", block1_hash),
				to: format!("0 ({:?})", genesis_hash),
				details: "from number >= to number".to_owned(),
			}).map_err(|e| e.to_string())
		);

		let random_hash1 = H256::random();
		let random_hash2 = H256::random();

		// Invalid second hash.
		let result = api.query_storage(
			keys.clone(),
			genesis_hash,
			Some(random_hash1),
		);

		assert_eq!(
			result.wait().map_err(|e| e.to_string()),
			Err(Error::InvalidBlockRange {
				from: format!("{:?}", genesis_hash),
				to: format!("{:?}", Some(random_hash1)),
				details: format!("UnknownBlock: header not found in db: {}", random_hash1),
			}).map_err(|e| e.to_string())
		);

		// Invalid first hash with Some other hash.
		let result = api.query_storage(
			keys.clone(),
			random_hash1,
			Some(genesis_hash),
		);

		assert_eq!(
			result.wait().map_err(|e| e.to_string()),
			Err(Error::InvalidBlockRange {
				from: format!("{:?}", random_hash1),
				to: format!("{:?}", Some(genesis_hash)),
				details: format!("UnknownBlock: header not found in db: {}", random_hash1),
			}).map_err(|e| e.to_string()),
		);

		// Invalid first hash with None.
		let result = api.query_storage(
			keys.clone(),
			random_hash1,
			None,
		);

		assert_eq!(
			result.wait().map_err(|e| e.to_string()),
			Err(Error::InvalidBlockRange {
				from: format!("{:?}", random_hash1),
				to: format!("{:?}", Some(block2_hash)), // Best block hash.
				details: format!("UnknownBlock: header not found in db: {}", random_hash1),
			}).map_err(|e| e.to_string()),
		);

		// Both hashes invalid.
		let result = api.query_storage(
			keys.clone(),
			random_hash1,
			Some(random_hash2),
		);

		assert_eq!(
			result.wait().map_err(|e| e.to_string()),
			Err(Error::InvalidBlockRange {
				from: format!("{:?}", random_hash1), // First hash not found.
				to: format!("{:?}", Some(random_hash2)),
				details: format!("UnknownBlock: header not found in db: {}", random_hash1),
			}).map_err(|e| e.to_string()),
		);
	}

	run_tests(Arc::new(substrate_test_runtime_client::new()));
	run_tests(Arc::new(TestClientBuilder::new().set_support_changes_trie(true).build()));
}

#[test]
fn should_split_ranges() {
	assert_eq!(split_range(1, None), (0..1, None));
	assert_eq!(split_range(100, None), (0..100, None));
	assert_eq!(split_range(1, Some(0)), (0..1, None));
	assert_eq!(split_range(100, Some(50)), (0..50, Some(50..100)));
	assert_eq!(split_range(100, Some(99)), (0..99, Some(99..100)));
}


#[test]
fn should_return_runtime_version() {
	let core = tokio::runtime::Runtime::new().unwrap();

	let client = Arc::new(substrate_test_runtime_client::new());
	let api = new_full(client.clone(), Subscriptions::new(Arc::new(core.executor())));

	let result = "{\"specName\":\"test\",\"implName\":\"parity-test\",\"authoringVersion\":1,\
		\"specVersion\":1,\"implVersion\":1,\"apis\":[[\"0xdf6acb689907609b\",2],\
		[\"0x37e397fc7c91f5e4\",1],[\"0xd2bc9897eed08f15\",1],[\"0x40fe3ad401f8959a\",4],\
		[\"0xc6e9a76309f39b09\",1],[\"0xdd718d5cc53262d4\",1],[\"0xcbca25e39f142387\",1],\
		[\"0xf78b278be53f454c\",1],[\"0xab3c0572291feb8b\",1],[\"0xbc9d89904f5b923f\",1]]}";

	let runtime_version = api.runtime_version(None.into()).wait().unwrap();
	let serialized = serde_json::to_string(&runtime_version).unwrap();
	assert_eq!(serialized, result);

	let deserialized: RuntimeVersion = serde_json::from_str(result).unwrap();
	assert_eq!(deserialized, runtime_version);
}

#[test]
fn should_notify_on_runtime_version_initially() {
	let mut core = tokio::runtime::Runtime::new().unwrap();
	let (subscriber, id, transport) = Subscriber::new_test("test");

	{
		let client = Arc::new(substrate_test_runtime_client::new());
		let api = new_full(client.clone(), Subscriptions::new(Arc::new(core.executor())));

		api.subscribe_runtime_version(Default::default(), subscriber);

		// assert id assigned
		assert_eq!(core.block_on(id), Ok(Ok(SubscriptionId::Number(1))));
	}

	// assert initial version sent.
	let (notification, next) = core.block_on(transport.into_future()).unwrap();
	assert!(notification.is_some());
		// no more notifications on this channel
	assert_eq!(core.block_on(next.into_future()).unwrap().0, None);
}

#[test]
fn should_deserialize_storage_key() {
	let k = "\"0x7f864e18e3dd8b58386310d2fe0919eef27c6e558564b7f67f22d99d20f587b\"";
	let k: StorageKey = serde_json::from_str(k).unwrap();

	assert_eq!(k.0.len(), 32);
}<|MERGE_RESOLUTION|>--- conflicted
+++ resolved
@@ -143,11 +143,7 @@
 	let (subscriber, id, transport) = Subscriber::new_test("test");
 
 	{
-<<<<<<< HEAD
-		let mut client = Arc::new(test_client::new());
-=======
-		let client = Arc::new(substrate_test_runtime_client::new());
->>>>>>> 40a16efe
+		let mut client = Arc::new(substrate_test_runtime_client::new());
 		let api = new_full(client.clone(), Subscriptions::new(Arc::new(remote)));
 
 		api.subscribe_storage(Default::default(), subscriber, None.into());
@@ -180,11 +176,7 @@
 	let (subscriber, id, transport) = Subscriber::new_test("test");
 
 	{
-<<<<<<< HEAD
-		let mut client = Arc::new(test_client::new());
-=======
-		let client = Arc::new(substrate_test_runtime_client::new());
->>>>>>> 40a16efe
+		let mut client = Arc::new(substrate_test_runtime_client::new());
 		let api = new_full(client.clone(), Subscriptions::new(Arc::new(remote)));
 
 		let alice_balance_key = blake2_256(&runtime::system::balance_of_key(AccountKeyring::Alice.into()));
