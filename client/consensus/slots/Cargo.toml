[package]
name = "sc-consensus-slots"
version = "2.0.0"
authors = ["Parity Technologies <admin@parity.io>"]
description = "Generic slots-based utilities for consensus"
edition = "2018"
build = "build.rs"

[dependencies]
codec = { package = "parity-scale-codec", version = "1.0.0" }
client-api = { package = "sc-client-api", path = "../../api" }
primitives = { package = "sp-core", path = "../../../primitives/core" }
sp-runtime = { path = "../../../primitives/sr-primitives" }
state-machine = { package = "sp-state-machine", path = "../../../primitives/state-machine" }
sp-api = { path = "../../../primitives/sr-api" }
sp-blockchain = { path = "../../../primitives/blockchain" }
<<<<<<< HEAD
=======
sp-runtime = {  path = "../../../primitives/runtime" }
>>>>>>> f588aa53
sc-telemetry = { path = "../../telemetry" }
consensus_common = { package = "sp-consensus", path = "../../../primitives/consensus/common" }
inherents = { package = "sp-inherents", path = "../../../primitives/inherents" }
futures = "0.3.1"
futures-timer = "2.0"
parking_lot = "0.9.0"
log = "0.4.8"

[dev-dependencies]
test-client = { package = "substrate-test-runtime-client", path = "../../../test/utils/runtime/client" }<|MERGE_RESOLUTION|>--- conflicted
+++ resolved
@@ -10,14 +10,10 @@
 codec = { package = "parity-scale-codec", version = "1.0.0" }
 client-api = { package = "sc-client-api", path = "../../api" }
 primitives = { package = "sp-core", path = "../../../primitives/core" }
-sp-runtime = { path = "../../../primitives/sr-primitives" }
 state-machine = { package = "sp-state-machine", path = "../../../primitives/state-machine" }
 sp-api = { path = "../../../primitives/sr-api" }
 sp-blockchain = { path = "../../../primitives/blockchain" }
-<<<<<<< HEAD
-=======
 sp-runtime = {  path = "../../../primitives/runtime" }
->>>>>>> f588aa53
 sc-telemetry = { path = "../../telemetry" }
 consensus_common = { package = "sp-consensus", path = "../../../primitives/consensus/common" }
 inherents = { package = "sp-inherents", path = "../../../primitives/inherents" }
