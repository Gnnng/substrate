// Copyright 2017-2019 Parity Technologies (UK) Ltd.
// This file is part of Substrate.

// Substrate is free software: you can redistribute it and/or modify
// it under the terms of the GNU General Public License as published by
// the Free Software Foundation, either version 3 of the License, or
// (at your option) any later version.

// Substrate is distributed in the hope that it will be useful,
// but WITHOUT ANY WARRANTY; without even the implied warranty of
// MERCHANTABILITY or FITNESS FOR A PARTICULAR PURPOSE.  See the
// GNU General Public License for more details.

// You should have received a copy of the GNU General Public License
// along with Substrate.  If not, see <http://www.gnu.org/licenses/>.

//! Chain utilities.

use crate::error;
use crate::builder::{ServiceBuilderCommand, ServiceBuilder};
use crate::error::Error;
use sc_chain_spec::{ChainSpec, RuntimeGenesis, Extension};
use log::{warn, info};
use futures::{future, prelude::*};
use futures03::{
	TryFutureExt as _,
};
<<<<<<< HEAD
=======
use sp_core::{Blake2Hasher, Hasher};
>>>>>>> 40a16efe
use sp_runtime::traits::{
	Block as BlockT, NumberFor, One, Zero, Header, SaturatedConversion
};
use sp_runtime::generic::{BlockId, SignedBlock};
use codec::{Decode, Encode, IoReader};
use sc_client::Client;
use sp_consensus::import_queue::{IncomingBlock, Link, BlockImportError, BlockImportResult, ImportQueue};
use sp_consensus::BlockOrigin;

use std::{
	io::{Read, Write, Seek},
};

use sc_network::message;

/// Build a chain spec json
pub fn build_spec<G, E>(spec: ChainSpec<G, E>, raw: bool) -> error::Result<String> where
	G: RuntimeGenesis,
	E: Extension,
{
	Ok(spec.to_json(raw)?)
}

impl<
	TBl, TRtApi, TCfg, TGen, TCSExt, TBackend,
	TExec, TFchr, TSc, TImpQu, TFprb, TFpp, TNetP,
	TExPool, TRpc, Backend
> ServiceBuilderCommand for ServiceBuilder<
	TBl, TRtApi, TCfg, TGen, TCSExt, Client<TBackend, TExec, TBl, TRtApi>,
	TFchr, TSc, TImpQu, TFprb, TFpp, TNetP, TExPool, TRpc, Backend
> where
<<<<<<< HEAD
	TBl: BlockT,
	TBackend: 'static + client_api::backend::Backend<TBl> + Send,
	TExec: 'static + client::CallExecutor<TBl> + Send + Sync + Clone,
=======
	TBl: BlockT<Hash = <Blake2Hasher as Hasher>::Out>,
	TBackend: 'static + sc_client_api::backend::Backend<TBl, Blake2Hasher> + Send,
	TExec: 'static + sc_client::CallExecutor<TBl, Blake2Hasher> + Send + Sync + Clone,
>>>>>>> 40a16efe
	TImpQu: 'static + ImportQueue<TBl>,
	TRtApi: 'static + Send + Sync,
{
	type Block = TBl;

	fn import_blocks(
		self,
		input: impl Read + Seek + Send + 'static,
		force: bool,
	) -> Box<dyn Future<Item = (), Error = Error> + Send> {
		struct WaitLink {
			imported_blocks: u64,
			has_error: bool,
		}

		impl WaitLink {
			fn new() -> WaitLink {
				WaitLink {
					imported_blocks: 0,
					has_error: false,
				}
			}
		}

		impl<B: BlockT> Link<B> for WaitLink {
			fn blocks_processed(
				&mut self,
				imported: usize,
				_count: usize,
				results: Vec<(Result<BlockImportResult<NumberFor<B>>, BlockImportError>, B::Hash)>
			) {
				self.imported_blocks += imported as u64;

				for result in results {
					if let (Err(err), hash) = result {
						warn!("There was an error importing block with hash {:?}: {:?}", hash, err);
						self.has_error = true;
						break;
					}
				}
			}
		}

		let client = self.client;
		let mut queue = self.import_queue;

		let mut io_reader_input = IoReader(input);
		let mut count = None::<u64>;
		let mut read_block_count = 0;
		let mut link = WaitLink::new();

		// Importing blocks is implemented as a future, because we want the operation to be
		// interruptible.
		//
		// Every time we read a block from the input or import a bunch of blocks from the import
		// queue, the `Future` re-schedules itself and returns `Poll::Pending`.
		// This makes it possible either to interleave other operations in-between the block imports,
		// or to stop the operation completely.
		let import = futures03::future::poll_fn(move |cx| {
			// Start by reading the number of blocks if not done so already.
			let count = match count {
				Some(c) => c,
				None => {
					let c: u64 = match Decode::decode(&mut io_reader_input) {
						Ok(c) => c,
						Err(err) => {
							let err = format!("Error reading file: {}", err);
							return std::task::Poll::Ready(Err(From::from(err)));
						},
					};
					info!("Importing {} blocks", c);
					count = Some(c);
					c
				}
			};

			// Read blocks from the input.
			if read_block_count < count {
				match SignedBlock::<Self::Block>::decode(&mut io_reader_input) {
					Ok(signed) => {
						let (header, extrinsics) = signed.block.deconstruct();
						let hash = header.hash();
						let block  = message::BlockData::<Self::Block> {
							hash,
							justification: signed.justification,
							header: Some(header),
							body: Some(extrinsics),
							receipt: None,
							message_queue: None
						};
						// import queue handles verification and importing it into the client
						queue.import_blocks(BlockOrigin::File, vec![
							IncomingBlock::<Self::Block> {
								hash: block.hash,
								header: block.header,
								body: block.body,
								justification: block.justification,
								origin: None,
								allow_missing_state: false,
								import_existing: force,
							}
						]);
					}
					Err(e) => {
						warn!("Error reading block data at {}: {}", read_block_count, e);
						return std::task::Poll::Ready(Ok(()));
					}
				}

				read_block_count += 1;
				if read_block_count % 1000 == 0 {
					info!("#{} blocks were added to the queue", read_block_count);
				}

				cx.waker().wake_by_ref();
				return std::task::Poll::Pending;
			}

			let blocks_before = link.imported_blocks;
			queue.poll_actions(cx, &mut link);

			if link.has_error {
				info!(
					"Stopping after #{} blocks because of an error",
					link.imported_blocks,
				);
				return std::task::Poll::Ready(Ok(()));
			}

			if link.imported_blocks / 1000 != blocks_before / 1000 {
				info!(
					"#{} blocks were imported (#{} left)",
					link.imported_blocks,
					count - link.imported_blocks
				);
			}

			if link.imported_blocks >= count {
				info!("Imported {} blocks. Best: #{}", read_block_count, client.info().chain.best_number);
				return std::task::Poll::Ready(Ok(()));

			} else {
				// Polling the import queue will re-schedule the task when ready.
				return std::task::Poll::Pending;
			}
		});
		Box::new(import.compat())
	}

	fn export_blocks(
		self,
		mut output: impl Write + 'static,
		from: NumberFor<TBl>,
		to: Option<NumberFor<TBl>>,
		json: bool
	) -> Box<dyn Future<Item = (), Error = Error>> {
		let client = self.client;
		let mut block = from;

		let last = match to {
			Some(v) if v.is_zero() => One::one(),
			Some(v) => v,
			None => client.info().chain.best_number,
		};

		let mut wrote_header = false;

		// Exporting blocks is implemented as a future, because we want the operation to be
		// interruptible.
		//
		// Every time we write a block to the output, the `Future` re-schedules itself and returns
		// `Poll::Pending`.
		// This makes it possible either to interleave other operations in-between the block exports,
		// or to stop the operation completely.
		let export = futures03::future::poll_fn(move |cx| {
			if last < block {
				return std::task::Poll::Ready(Err("Invalid block range specified".into()));
			}

			if !wrote_header {
				info!("Exporting blocks from #{} to #{}", block, last);
				if !json {
					let last_: u64 = last.saturated_into::<u64>();
					let block_: u64 = block.saturated_into::<u64>();
					let len: u64 = last_ - block_ + 1;
					output.write_all(&len.encode())?;
				}
				wrote_header = true;
			}

			match client.block(&BlockId::number(block))? {
				Some(block) => {
					if json {
						serde_json::to_writer(&mut output, &block)
							.map_err(|e| format!("Error writing JSON: {}", e))?;
						} else {
							output.write_all(&block.encode())?;
					}
				},
				// Reached end of the chain.
				None => return std::task::Poll::Ready(Ok(())),
			}
			if (block % 10000.into()).is_zero() {
				info!("#{}", block);
			}
			if block == last {
				return std::task::Poll::Ready(Ok(()));
			}
			block += One::one();

			// Re-schedule the task in order to continue the operation.
			cx.waker().wake_by_ref();
			std::task::Poll::Pending
		});

		Box::new(export.compat())
	}

	fn revert_chain(
		&self,
		blocks: NumberFor<TBl>
	) -> Result<(), Error> {
		let reverted = self.client.revert(blocks)?;
		let info = self.client.info().chain;

		if reverted.is_zero() {
			info!("There aren't any non-finalized blocks to revert.");
		} else {
			info!("Reverted {} blocks. Best: #{} ({})", reverted, info.best_number, info.best_hash);
		}
		Ok(())
	}

	fn check_block(
		self,
		block_id: BlockId<TBl>
	) -> Box<dyn Future<Item = (), Error = Error> + Send> {
		match self.client.block(&block_id) {
			Ok(Some(block)) => {
				let mut buf = Vec::new();
				1u64.encode_to(&mut buf);
				block.encode_to(&mut buf);
				let reader = std::io::Cursor::new(buf);
				self.import_blocks(reader, true)
			}
			Ok(None) => Box::new(future::err("Unknown block".into())),
			Err(e) => Box::new(future::err(format!("Error reading block: {:?}", e).into())),
		}
	}
}
<|MERGE_RESOLUTION|>--- conflicted
+++ resolved
@@ -25,10 +25,6 @@
 use futures03::{
 	TryFutureExt as _,
 };
-<<<<<<< HEAD
-=======
-use sp_core::{Blake2Hasher, Hasher};
->>>>>>> 40a16efe
 use sp_runtime::traits::{
 	Block as BlockT, NumberFor, One, Zero, Header, SaturatedConversion
 };
@@ -60,15 +56,9 @@
 	TBl, TRtApi, TCfg, TGen, TCSExt, Client<TBackend, TExec, TBl, TRtApi>,
 	TFchr, TSc, TImpQu, TFprb, TFpp, TNetP, TExPool, TRpc, Backend
 > where
-<<<<<<< HEAD
 	TBl: BlockT,
-	TBackend: 'static + client_api::backend::Backend<TBl> + Send,
-	TExec: 'static + client::CallExecutor<TBl> + Send + Sync + Clone,
-=======
-	TBl: BlockT<Hash = <Blake2Hasher as Hasher>::Out>,
-	TBackend: 'static + sc_client_api::backend::Backend<TBl, Blake2Hasher> + Send,
-	TExec: 'static + sc_client::CallExecutor<TBl, Blake2Hasher> + Send + Sync + Clone,
->>>>>>> 40a16efe
+	TBackend: 'static + sc_client_api::backend::Backend<TBl> + Send,
+	TExec: 'static + sc_client::CallExecutor<TBl> + Send + Sync + Clone,
 	TImpQu: 'static + ImportQueue<TBl>,
 	TRtApi: 'static + Send + Sync,
 {
@@ -318,4 +308,4 @@
 			Err(e) => Box::new(future::err(format!("Error reading block: {:?}", e).into())),
 		}
 	}
-}
+}