--- conflicted
+++ resolved
@@ -146,7 +146,6 @@
 					keystore: Some(service.keystore()),
 				};
 
-<<<<<<< HEAD
 				if !service.config.disable_grandpa {
 					if service.config.roles.is_authority() {
 						let telemetry_on_connect = TelemetryOnConnect {
@@ -159,6 +158,7 @@
 							inherent_data_providers: service.config.custom.inherent_data_providers.clone(),
 							on_exit: service.on_exit(),
 							telemetry_on_connect: Some(telemetry_on_connect),
+							transaction_pool: service.transaction_pool(),
 						};
 						service.spawn_task(Box::new(grandpa::run_grandpa_voter(grandpa_config)?));
 					} else {
@@ -169,29 +169,6 @@
 							service.on_exit(),
 						)?));
 					}
-=======
-				if service.config.roles.is_authority() {
-					let telemetry_on_connect = TelemetryOnConnect {
-						telemetry_connection_sinks: service.telemetry_on_connect_stream(),
-					};
-					let grandpa_config = grandpa::GrandpaParams {
-						config: config,
-						link: link_half,
-						network: service.network(),
-						inherent_data_providers: service.config.custom.inherent_data_providers.clone(),
-						on_exit: service.on_exit(),
-						telemetry_on_connect: Some(telemetry_on_connect),
-						transaction_pool: service.transaction_pool(),
-					};
-					service.spawn_task(Box::new(grandpa::run_grandpa_voter(grandpa_config)?));
-				} else if !service.config.grandpa_voter {
-					service.spawn_task(Box::new(grandpa::run_grandpa_observer(
-						config,
-						link_half,
-						service.network(),
-						service.on_exit(),
-					)?));
->>>>>>> 95371e43
 				}
 
 				Ok(service)
