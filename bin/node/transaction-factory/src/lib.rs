// Copyright 2019 Parity Technologies (UK) Ltd.
// This file is part of Substrate.

// Substrate is free software: you can redistribute it and/or modify
// it under the terms of the GNU General Public License as published by
// the Free Software Foundation, either version 3 of the License, or
// (at your option) any later version.

// Substrate is distributed in the hope that it will be useful,
// but WITHOUT ANY WARRANTY; without even the implied warranty of
// MERCHANTABILITY or FITNESS FOR A PARTICULAR PURPOSE.  See the
// GNU General Public License for more details.

// You should have received a copy of the GNU General Public License
// along with Substrate.  If not, see <http://www.gnu.org/licenses/>.

//! Simple transaction factory which distributes tokens from a master
//! account to a specified number of newly created accounts.
//!
//! The factory currently only works on an empty database!

use std::collections::HashMap;
use std::sync::Arc;
use std::cmp::PartialOrd;
use std::fmt::Display;

use log::info;

<<<<<<< HEAD
use client::Client;
use block_builder_api::BlockBuilder;
use sp_api::{ConstructRuntimeApi, ProvideRuntimeApi, ApiExt};
use consensus_common::{
	BlockOrigin, BlockImportParams, InherentData, ForkChoiceStrategy, SelectChain
=======
use sc_client::Client;
use sp_block_builder::BlockBuilder;
use sp_api::ConstructRuntimeApi;
use sp_consensus::{
	BlockOrigin, BlockImportParams, InherentData, ForkChoiceStrategy,
	SelectChain
>>>>>>> 40a16efe
};
use sp_consensus::block_import::BlockImport;
use codec::{Decode, Encode};
<<<<<<< HEAD
use sp_runtime::{
	generic::BlockId, traits::{Block as BlockT, Header as HeaderT, SimpleArithmetic, One, Zero},
=======
use sp_core::{Blake2Hasher, Hasher};
use sp_runtime::generic::BlockId;
use sp_runtime::traits::{
	Block as BlockT, Header as HeaderT, ProvideRuntimeApi, SimpleArithmetic,
	One, Zero,
>>>>>>> 40a16efe
};
pub use crate::modes::Mode;

pub mod modes;
mod complex_mode;
mod simple_modes;

pub trait RuntimeAdapter {
	type AccountId: Display;
	type Balance: Display + SimpleArithmetic + From<Self::Number>;
	type Block: BlockT;
	type Index: Copy;
	type Number: Display + PartialOrd + SimpleArithmetic + Zero + One;
	type Phase: Copy;
	type Secret;

	fn new(mode: Mode, rounds: u64, start_number: u64) -> Self;

	fn block_no(&self) -> Self::Number;
	fn block_in_round(&self) -> Self::Number;
	fn mode(&self) -> &Mode;
	fn num(&self) -> Self::Number;
	fn rounds(&self) -> Self::Number;
	fn round(&self) -> Self::Number;
	fn start_number(&self) -> Self::Number;

	fn set_block_in_round(&mut self, val: Self::Number);
	fn set_block_no(&mut self, val: Self::Number);
	fn set_round(&mut self, val: Self::Number);

	fn transfer_extrinsic(
		&self,
		sender: &Self::AccountId,
		key: &Self::Secret,
		destination: &Self::AccountId,
		amount: &Self::Balance,
		version: u32,
		genesis_hash: &<Self::Block as BlockT>::Hash,
		prior_block_hash: &<Self::Block as BlockT>::Hash,
	) -> <Self::Block as BlockT>::Extrinsic;

	fn inherent_extrinsics(&self) -> InherentData;

	fn minimum_balance() -> Self::Balance;
	fn master_account_id() -> Self::AccountId;
	fn master_account_secret() -> Self::Secret;
	fn extract_index(&self, account_id: &Self::AccountId, block_hash: &<Self::Block as BlockT>::Hash) -> Self::Index;
	fn extract_phase(&self, block_hash: <Self::Block as BlockT>::Hash) -> Self::Phase;
	fn gen_random_account_id(seed: &Self::Number) -> Self::AccountId;
	fn gen_random_account_secret(seed: &Self::Number) -> Self::Secret;
}

/// Manufactures transactions. The exact amount depends on
/// `mode`, `num` and `rounds`.
pub fn factory<RA, Backend, Exec, Block, RtApi, Sc>(
	mut factory_state: RA,
	client: &Arc<Client<Backend, Exec, Block, RtApi>>,
	select_chain: &Sc,
) -> sc_cli::error::Result<()>
where
<<<<<<< HEAD
	Block: BlockT,
	Exec: client::CallExecutor<Block, Backend = Backend> + Send + Sync + Clone,
	Backend: client_api::backend::Backend<Block> + Send,
	Client<Backend, Exec, Block, RtApi>: ProvideRuntimeApi<Block>,
	<Client<Backend, Exec, Block, RtApi> as ProvideRuntimeApi<Block>>::Api:
		BlockBuilder<Block, Error = sp_blockchain::Error> +
		ApiExt<Block, StateBackend = Backend::State>,
	RtApi: ConstructRuntimeApi<Block, Client<Backend, Exec, Block, RtApi>> + Send + Sync,
	Sc: SelectChain<Block>,
	RA: RuntimeAdapter<Block = Block>,
	Block::Hash: From<primitives::H256>,
=======
	Block: BlockT<Hash = <Blake2Hasher as Hasher>::Out>,
	Exec: sc_client::CallExecutor<Block, Blake2Hasher> + Send + Sync + Clone,
	Backend: sc_client_api::backend::Backend<Block, Blake2Hasher> + Send,
	Client<Backend, Exec, Block, RtApi>: ProvideRuntimeApi,
	<Client<Backend, Exec, Block, RtApi> as ProvideRuntimeApi>::Api:
		BlockBuilder<Block, Error = sp_blockchain::Error>,
	RtApi: ConstructRuntimeApi<Block, Client<Backend, Exec, Block, RtApi>> + Send + Sync,
	Sc: SelectChain<Block>,
	RA: RuntimeAdapter,
	<<RA as RuntimeAdapter>::Block as BlockT>::Hash: From<sp_core::H256>,
>>>>>>> 40a16efe
{
	if *factory_state.mode() != Mode::MasterToNToM && factory_state.rounds() > RA::Number::one() {
		let msg = "The factory can only be used with rounds set to 1 in this mode.".into();
		return Err(sc_cli::error::Error::Input(msg));
	}

	let best_header: Result<<Block as BlockT>::Header, sc_cli::error::Error> =
		select_chain.best_chain().map_err(|e| format!("{:?}", e).into());
	let mut best_hash = best_header?.hash();
	let mut best_block_id = BlockId::<Block>::hash(best_hash);
	let version = client.runtime_version_at(&best_block_id)?.spec_version;
	let genesis_hash = client.block_hash(Zero::zero())?
		.expect("Genesis block always exists; qed").into();

	while let Some(block) = match factory_state.mode() {
		Mode::MasterToNToM => complex_mode::next::<RA, _, _, _, _>(
			&mut factory_state,
			&client,
			version,
			genesis_hash,
			best_hash.into(),
			best_block_id,
		),
		_ => simple_modes::next::<RA, _, _, _, _>(
			&mut factory_state,
			&client,
			version,
			genesis_hash,
			best_hash.into(),
			best_block_id,
		),
	} {
		best_hash = block.header().hash();
		best_block_id = BlockId::<Block>::hash(best_hash);
		import_block(client.clone(), block);

		info!("Imported block at {}", factory_state.block_no());
	}

	Ok(())
}

/// Create a baked block from a transfer extrinsic and timestamp inherent.
pub fn create_block<RA, Backend, Exec, Block, RtApi>(
	client: &Arc<Client<Backend, Exec, Block, RtApi>>,
	transfer: <RA::Block as BlockT>::Extrinsic,
	inherent_extrinsics: Vec<<Block as BlockT>::Extrinsic>,
) -> Block
where
<<<<<<< HEAD
	Block: BlockT,
	Exec: client::CallExecutor<Block, Backend = Backend> + Send + Sync + Clone,
	Backend: client_api::backend::Backend<Block> + Send,
	Client<Backend, Exec, Block, RtApi>: ProvideRuntimeApi<Block>,
=======
	Block: BlockT<Hash = <Blake2Hasher as Hasher>::Out>,
	Exec: sc_client::CallExecutor<Block, Blake2Hasher> + Send + Sync + Clone,
	Backend: sc_client_api::backend::Backend<Block, Blake2Hasher> + Send,
	Client<Backend, Exec, Block, RtApi>: ProvideRuntimeApi,
>>>>>>> 40a16efe
	RtApi: ConstructRuntimeApi<Block, Client<Backend, Exec, Block, RtApi>> + Send + Sync,
	<Client<Backend, Exec, Block, RtApi> as ProvideRuntimeApi<Block>>::Api:
		BlockBuilder<Block, Error = sp_blockchain::Error> +
		ApiExt<Block, StateBackend = Backend::State>,
	RA: RuntimeAdapter,
{
	let mut block = client.new_block(Default::default()).expect("Failed to create new block");
	block.push(
		Decode::decode(&mut &transfer.encode()[..])
			.expect("Failed to decode transfer extrinsic")
	).expect("Failed to push transfer extrinsic into block");

	for inherent in inherent_extrinsics {
		block.push(inherent).expect("Failed ...");
	}

	block.build().expect("Failed to bake block").block
}

fn import_block<Backend, Exec, Block, RtApi>(
	mut client: Arc<Client<Backend, Exec, Block, RtApi>>,
	block: Block
) -> () where
<<<<<<< HEAD
	Block: BlockT,
	Exec: client::CallExecutor<Block> + Send + Sync + Clone,
	Backend: client_api::backend::Backend<Block> + Send,
	Client<Backend, Exec, Block, RtApi>: ProvideRuntimeApi<Block>,
	<Client<Backend, Exec, Block, RtApi> as ProvideRuntimeApi<Block>>::Api:
		sp_api::Core<Block, Error = sp_blockchain::Error> +
		ApiExt<Block, StateBackend = Backend::State>,
=======
	Block: BlockT<Hash = <Blake2Hasher as Hasher>::Out>,
	Exec: sc_client::CallExecutor<Block, Blake2Hasher> + Send + Sync + Clone,
	Backend: sc_client_api::backend::Backend<Block, Blake2Hasher> + Send,
>>>>>>> 40a16efe
{
	let import = BlockImportParams {
		origin: BlockOrigin::File,
		header: block.header().clone(),
		post_digests: Vec::new(),
		body: Some(block.extrinsics().to_vec()),
		storage_changes: None,
		finalized: false,
		justification: None,
		auxiliary: Vec::new(),
		fork_choice: ForkChoiceStrategy::LongestChain,
		allow_missing_state: false,
		import_existing: false,
	};
	client.import_block(import, HashMap::new()).expect("Failed to import block");
}<|MERGE_RESOLUTION|>--- conflicted
+++ resolved
@@ -26,33 +26,18 @@
 
 use log::info;
 
-<<<<<<< HEAD
-use client::Client;
-use block_builder_api::BlockBuilder;
-use sp_api::{ConstructRuntimeApi, ProvideRuntimeApi, ApiExt};
-use consensus_common::{
-	BlockOrigin, BlockImportParams, InherentData, ForkChoiceStrategy, SelectChain
-=======
 use sc_client::Client;
 use sp_block_builder::BlockBuilder;
-use sp_api::ConstructRuntimeApi;
+use sp_api::{ConstructRuntimeApi, ProvideRuntimeApi, ApiExt};
 use sp_consensus::{
 	BlockOrigin, BlockImportParams, InherentData, ForkChoiceStrategy,
 	SelectChain
->>>>>>> 40a16efe
 };
 use sp_consensus::block_import::BlockImport;
 use codec::{Decode, Encode};
-<<<<<<< HEAD
-use sp_runtime::{
-	generic::BlockId, traits::{Block as BlockT, Header as HeaderT, SimpleArithmetic, One, Zero},
-=======
-use sp_core::{Blake2Hasher, Hasher};
 use sp_runtime::generic::BlockId;
 use sp_runtime::traits::{
-	Block as BlockT, Header as HeaderT, ProvideRuntimeApi, SimpleArithmetic,
-	One, Zero,
->>>>>>> 40a16efe
+	Block as BlockT, Header as HeaderT, SimpleArithmetic, One, Zero,
 };
 pub use crate::modes::Mode;
 
@@ -113,10 +98,9 @@
 	select_chain: &Sc,
 ) -> sc_cli::error::Result<()>
 where
-<<<<<<< HEAD
 	Block: BlockT,
-	Exec: client::CallExecutor<Block, Backend = Backend> + Send + Sync + Clone,
-	Backend: client_api::backend::Backend<Block> + Send,
+	Exec: sc_client::CallExecutor<Block, Backend = Backend> + Send + Sync + Clone,
+	Backend: sc_client_api::backend::Backend<Block> + Send,
 	Client<Backend, Exec, Block, RtApi>: ProvideRuntimeApi<Block>,
 	<Client<Backend, Exec, Block, RtApi> as ProvideRuntimeApi<Block>>::Api:
 		BlockBuilder<Block, Error = sp_blockchain::Error> +
@@ -124,19 +108,7 @@
 	RtApi: ConstructRuntimeApi<Block, Client<Backend, Exec, Block, RtApi>> + Send + Sync,
 	Sc: SelectChain<Block>,
 	RA: RuntimeAdapter<Block = Block>,
-	Block::Hash: From<primitives::H256>,
-=======
-	Block: BlockT<Hash = <Blake2Hasher as Hasher>::Out>,
-	Exec: sc_client::CallExecutor<Block, Blake2Hasher> + Send + Sync + Clone,
-	Backend: sc_client_api::backend::Backend<Block, Blake2Hasher> + Send,
-	Client<Backend, Exec, Block, RtApi>: ProvideRuntimeApi,
-	<Client<Backend, Exec, Block, RtApi> as ProvideRuntimeApi>::Api:
-		BlockBuilder<Block, Error = sp_blockchain::Error>,
-	RtApi: ConstructRuntimeApi<Block, Client<Backend, Exec, Block, RtApi>> + Send + Sync,
-	Sc: SelectChain<Block>,
-	RA: RuntimeAdapter,
-	<<RA as RuntimeAdapter>::Block as BlockT>::Hash: From<sp_core::H256>,
->>>>>>> 40a16efe
+	Block::Hash: From<sp_core::H256>,
 {
 	if *factory_state.mode() != Mode::MasterToNToM && factory_state.rounds() > RA::Number::one() {
 		let msg = "The factory can only be used with rounds set to 1 in this mode.".into();
@@ -186,17 +158,10 @@
 	inherent_extrinsics: Vec<<Block as BlockT>::Extrinsic>,
 ) -> Block
 where
-<<<<<<< HEAD
 	Block: BlockT,
-	Exec: client::CallExecutor<Block, Backend = Backend> + Send + Sync + Clone,
-	Backend: client_api::backend::Backend<Block> + Send,
+	Exec: sc_client::CallExecutor<Block, Backend = Backend> + Send + Sync + Clone,
+	Backend: sc_client_api::backend::Backend<Block> + Send,
 	Client<Backend, Exec, Block, RtApi>: ProvideRuntimeApi<Block>,
-=======
-	Block: BlockT<Hash = <Blake2Hasher as Hasher>::Out>,
-	Exec: sc_client::CallExecutor<Block, Blake2Hasher> + Send + Sync + Clone,
-	Backend: sc_client_api::backend::Backend<Block, Blake2Hasher> + Send,
-	Client<Backend, Exec, Block, RtApi>: ProvideRuntimeApi,
->>>>>>> 40a16efe
 	RtApi: ConstructRuntimeApi<Block, Client<Backend, Exec, Block, RtApi>> + Send + Sync,
 	<Client<Backend, Exec, Block, RtApi> as ProvideRuntimeApi<Block>>::Api:
 		BlockBuilder<Block, Error = sp_blockchain::Error> +
@@ -220,19 +185,13 @@
 	mut client: Arc<Client<Backend, Exec, Block, RtApi>>,
 	block: Block
 ) -> () where
-<<<<<<< HEAD
 	Block: BlockT,
-	Exec: client::CallExecutor<Block> + Send + Sync + Clone,
-	Backend: client_api::backend::Backend<Block> + Send,
+	Exec: sc_client::CallExecutor<Block> + Send + Sync + Clone,
+	Backend: sc_client_api::backend::Backend<Block> + Send,
 	Client<Backend, Exec, Block, RtApi>: ProvideRuntimeApi<Block>,
 	<Client<Backend, Exec, Block, RtApi> as ProvideRuntimeApi<Block>>::Api:
 		sp_api::Core<Block, Error = sp_blockchain::Error> +
 		ApiExt<Block, StateBackend = Backend::State>,
-=======
-	Block: BlockT<Hash = <Blake2Hasher as Hasher>::Out>,
-	Exec: sc_client::CallExecutor<Block, Blake2Hasher> + Send + Sync + Clone,
-	Backend: sc_client_api::backend::Backend<Block, Blake2Hasher> + Send,
->>>>>>> 40a16efe
 {
 	let import = BlockImportParams {
 		origin: BlockOrigin::File,
