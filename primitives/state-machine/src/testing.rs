--- conflicted
+++ resolved
@@ -37,7 +37,10 @@
 type StorageTuple = (HashMap<Vec<u8>, Vec<u8>>, HashMap<Vec<u8>, HashMap<Vec<u8>, Vec<u8>>>);
 
 /// Simple HashMap-based Externalities impl.
-pub struct TestExternalities<H: Hasher=Blake2Hasher, N: ChangesTrieBlockNumber=u64> {
+pub struct TestExternalities<H: Hasher = Blake2Hasher, N: ChangesTrieBlockNumber = u64>
+where
+	H::Out: codec::Codec,
+{
 	overlay: OverlayedChanges,
 	storage_transaction_cache: StorageTransactionCache<
 		<InMemoryBackend<H> as Backend<H>>::Transaction, H, N
@@ -138,7 +141,9 @@
 	}
 }
 
-impl<H: Hasher, N: ChangesTrieBlockNumber> std::fmt::Debug for TestExternalities<H, N> {
+impl<H: Hasher, N: ChangesTrieBlockNumber> std::fmt::Debug for TestExternalities<H, N>
+	where H::Out: codec::Codec,
+{
 	fn fmt(&self, f: &mut std::fmt::Formatter) -> std::fmt::Result {
 		write!(f, "overlay: {:?}\nbackend: {:?}", self.overlay, self.backend.pairs())
 	}
@@ -173,6 +178,7 @@
 
 impl<H, N> externalities::ExtensionStore for TestExternalities<H, N> where
 	H: Hasher,
+	H::Out: codec::Codec,
 	N: ChangesTrieBlockNumber,
 {
 	fn extension_by_type_id(&mut self, type_id: TypeId) -> Option<&mut dyn Any> {
@@ -194,11 +200,7 @@
 		ext.set_storage(b"dog".to_vec(), b"puppy".to_vec());
 		ext.set_storage(b"dogglesworth".to_vec(), b"cat".to_vec());
 		const ROOT: [u8; 32] = hex!("2a340d3dfd52f5992c6b117e9e45f479e6da5afffafeb26ab619cf137a95aeb8");
-<<<<<<< HEAD
-		assert_eq!(ext.storage_root(), primitives::H256::from(ROOT));
-=======
 		assert_eq!(&ext.storage_root()[..], &ROOT);
->>>>>>> c837c8d9
 	}
 
 	#[test]
