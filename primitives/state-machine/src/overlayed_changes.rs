// Copyright 2017-2019 Parity Technologies (UK) Ltd.
// This file is part of Substrate.

// Substrate is free software: you can redistribute it and/or modify
// it under the terms of the GNU General Public License as published by
// the Free Software Foundation, either version 3 of the License, or
// (at your option) any later version.

// Substrate is distributed in the hope that it will be useful,
// but WITHOUT ANY WARRANTY; without even the implied warranty of
// MERCHANTABILITY or FITNESS FOR A PARTICULAR PURPOSE.  See the
// GNU General Public License for more details.

// You should have received a copy of the GNU General Public License
// along with Substrate.  If not, see <http://www.gnu.org/licenses/>.

//! The overlayed changes to state.

use crate::{
	backend::Backend, ChangesTrieTransaction,
	changes_trie::{
		NO_EXTRINSIC_INDEX, Configuration as ChangesTrieConfig, BlockNumber, build_changes_trie,
		Storage as ChangesTrieStorage,
	},
};

#[cfg(test)]
use std::iter::FromIterator;
<<<<<<< HEAD
use std::collections::{HashMap, BTreeSet};

use codec::{Decode, Encode};

=======
use std::collections::{HashMap, BTreeMap, BTreeSet};
use codec::Decode;
use crate::changes_trie::{NO_EXTRINSIC_INDEX, Configuration as ChangesTrieConfig};
>>>>>>> f588aa53
use primitives::storage::well_known_keys::EXTRINSIC_INDEX;
use std::{mem, ops};

use hash_db::Hasher;

/// The overlayed changes to state to be queried on top of the backend.
///
/// A transaction shares all prospective changes within an inner overlay
/// that can be cleared.
#[derive(Debug, Default, Clone)]
pub struct OverlayedChanges {
	/// Changes that are not yet committed.
	pub(crate) prospective: OverlayedChangeSet,
	/// Committed changes.
	pub(crate) committed: OverlayedChangeSet,
	/// Changes trie configuration. None by default, but could be installed by the
	/// runtime if it supports change tries.
	pub(crate) changes_trie_config: Option<ChangesTrieConfig>,
}

/// The storage value, used inside OverlayedChanges.
#[derive(Debug, Default, Clone)]
#[cfg_attr(test, derive(PartialEq))]
pub struct OverlayedValue {
	/// Current value. None if value has been deleted.
	pub value: Option<Vec<u8>>,
	/// The set of extinsic indices where the values has been changed.
	/// Is filled only if runtime has announced changes trie support.
	pub extrinsics: Option<BTreeSet<u32>>,
}

/// Prospective or committed overlayed change set.
#[derive(Debug, Default, Clone)]
#[cfg_attr(test, derive(PartialEq))]
pub struct OverlayedChangeSet {
	/// Top level storage changes.
	pub top: BTreeMap<Vec<u8>, OverlayedValue>,
	/// Child storage changes.
	pub children: HashMap<Vec<u8>, BTreeMap<Vec<u8>, OverlayedValue>>,
}

/// A storage changes structure that can be generated by the data collected in [`OverlayedChanges`].
///
/// This contains all the changes to the storage and transactions to apply theses changes to the
/// backend.
pub struct StorageChanges<Transaction, H: Hasher, N: BlockNumber> {
	/// All changes to the main storage.
	///
	/// A value of `None` means that it was deleted.
	pub main_storage_changes: Vec<(Vec<u8>, Option<Vec<u8>>)>,
	/// All changes to the child storages.
	pub child_storage_changes: Vec<(Vec<u8>, Vec<(Vec<u8>, Option<Vec<u8>>)>)>,
	/// A transaction for the backend that contains all changes from
	/// [`main_storage_changes`](Self::main_storage_changes) and from
	/// [`child_storage_changes`](Self::child_storage_changes).
	pub transaction: Transaction,
	/// The storage root after applying the transaction.
	pub transaction_storage_root: H::Out,
	/// Contains the transaction for the backend for the changes trie.
	///
	/// If changes trie is disabled the value is set to `None`.
	pub changes_trie_transaction: Option<ChangesTrieTransaction<H, N>>,
}

impl<Transaction, H: Hasher, N: BlockNumber> StorageChanges<Transaction, H, N> {
	/// Deconstruct into the inner values
	pub fn into_inner(self) -> (
		Vec<(Vec<u8>, Option<Vec<u8>>)>,
		Vec<(Vec<u8>, Vec<(Vec<u8>, Option<Vec<u8>>)>)>,
		Transaction,
		H::Out,
		Option<ChangesTrieTransaction<H, N>>,
	) {
		(
			self.main_storage_changes,
			self.child_storage_changes,
			self.transaction,
			self.transaction_storage_root,
			self.changes_trie_transaction,
		)
	}
}

/// The storage transaction are calculated as part of the `storage_root` and
/// `changes_trie_storage_root`. These transactions can be reused for importing the block into the
/// storage. So, we cache them to not require a recomputation of those transactions.
pub struct StorageTransactionCache<Transaction, H: Hasher, N: BlockNumber> {
	/// Contains the changes for the main and the child storages as one transaction.
	pub(crate) transaction: Option<Transaction>,
	/// The storage root after applying the transaction.
	pub(crate) transaction_storage_root: Option<H::Out>,
	/// Contains the changes trie transaction.
	pub(crate) changes_trie_transaction: Option<Option<ChangesTrieTransaction<H, N>>>,
	/// The storage root after applying the changes trie transaction.
	pub(crate) changes_trie_transaction_storage_root: Option<Option<H::Out>>,
}

impl<Transaction, H: Hasher, N: BlockNumber> StorageTransactionCache<Transaction, H, N> {
	/// Reset the cached transactions.
	pub fn reset(&mut self) {
		*self = Self::default();
	}
}

impl<Transaction, H: Hasher, N: BlockNumber> Default for StorageTransactionCache<Transaction, H, N> {
	fn default() -> Self {
		Self {
			transaction: None,
			transaction_storage_root: None,
			changes_trie_transaction: None,
			changes_trie_transaction_storage_root: None,
		}
	}
}

impl<Transaction: Default, H: Hasher, N: BlockNumber> Default for StorageChanges<Transaction, H, N> {
	fn default() -> Self {
		Self {
			main_storage_changes: Default::default(),
			child_storage_changes: Default::default(),
			transaction: Default::default(),
			transaction_storage_root: Default::default(),
			changes_trie_transaction: None,
		}
	}
}

#[cfg(test)]
impl FromIterator<(Vec<u8>, OverlayedValue)> for OverlayedChangeSet {
	fn from_iter<T: IntoIterator<Item = (Vec<u8>, OverlayedValue)>>(iter: T) -> Self {
		Self {
			top: iter.into_iter().collect(),
			children: Default::default(),
		}
	}
}

impl OverlayedChangeSet {
	/// Whether the change set is empty.
	pub fn is_empty(&self) -> bool {
		self.top.is_empty() && self.children.is_empty()
	}

	/// Clear the change set.
	pub fn clear(&mut self) {
		self.top.clear();
		self.children.clear();
	}
}

impl OverlayedChanges {
	/// Whether the overlayed changes are empty.
	pub fn is_empty(&self) -> bool {
		self.prospective.is_empty() && self.committed.is_empty()
	}

	/// Sets the changes trie configuration.
	///
	/// Returns false if configuration has been set already and we now trying
	/// to install different configuration. This isn't supported now.
	pub(crate) fn set_changes_trie_config(&mut self, config: ChangesTrieConfig) -> bool {
		if let Some(ref old_config) = self.changes_trie_config {
			// we do not support changes trie configuration' change now
			if *old_config != config {
				return false;
			}
		}

		self.changes_trie_config = Some(config);
		true
	}

	/// Returns a double-Option: None if the key is unknown (i.e. and the query should be referred
	/// to the backend); Some(None) if the key has been deleted. Some(Some(...)) for a key whose
	/// value has been set.
	pub fn storage(&self, key: &[u8]) -> Option<Option<&[u8]>> {
		self.prospective.top.get(key)
			.or_else(|| self.committed.top.get(key))
			.map(|x| x.value.as_ref().map(AsRef::as_ref))
	}

	/// Returns a double-Option: None if the key is unknown (i.e. and the query should be referred
	/// to the backend); Some(None) if the key has been deleted. Some(Some(...)) for a key whose
	/// value has been set.
	pub fn child_storage(&self, storage_key: &[u8], key: &[u8]) -> Option<Option<&[u8]>> {
		if let Some(map) = self.prospective.children.get(storage_key) {
			if let Some(val) = map.get(key) {
				return Some(val.value.as_ref().map(AsRef::as_ref));
			}
		}

		if let Some(map) = self.committed.children.get(storage_key) {
			if let Some(val) = map.get(key) {
				return Some(val.value.as_ref().map(AsRef::as_ref));
			}
		}

		None
	}

	/// Inserts the given key-value pair into the prospective change set.
	///
	/// `None` can be used to delete a value specified by the given key.
	pub(crate) fn set_storage(&mut self, key: Vec<u8>, val: Option<Vec<u8>>) {
		let extrinsic_index = self.extrinsic_index();
		let entry = self.prospective.top.entry(key).or_default();
		entry.value = val;

		if let Some(extrinsic) = extrinsic_index {
			entry.extrinsics.get_or_insert_with(Default::default)
				.insert(extrinsic);
		}
	}

	/// Inserts the given key-value pair into the prospective child change set.
	///
	/// `None` can be used to delete a value specified by the given key.
	pub(crate) fn set_child_storage(
		&mut self,
		storage_key: Vec<u8>,
		key: Vec<u8>,
		val: Option<Vec<u8>>,
	) {
		let extrinsic_index = self.extrinsic_index();
		let map_entry = self.prospective.children.entry(storage_key).or_default();
		let entry = map_entry.entry(key).or_default();
		entry.value = val;

		if let Some(extrinsic) = extrinsic_index {
			entry.extrinsics.get_or_insert_with(Default::default)
				.insert(extrinsic);
		}
	}

	/// Clear child storage of given storage key.
	///
	/// NOTE that this doesn't take place immediately but written into the prospective
	/// change set, and still can be reverted by [`discard_prospective`].
	///
	/// [`discard_prospective`]: #method.discard_prospective
	pub(crate) fn clear_child_storage(&mut self, storage_key: &[u8]) {
		let extrinsic_index = self.extrinsic_index();
		let map_entry = self.prospective.children.entry(storage_key.to_vec()).or_default();

		map_entry.values_mut().for_each(|e| {
			if let Some(extrinsic) = extrinsic_index {
				e.extrinsics.get_or_insert_with(Default::default)
					.insert(extrinsic);
			}

			e.value = None;
		});

		if let Some(committed_map) = self.committed.children.get(storage_key) {
			for (key, value) in committed_map.iter() {
				if !map_entry.contains_key(key) {
					map_entry.insert(key.clone(), OverlayedValue {
						value: None,
						extrinsics: extrinsic_index.map(|i| {
							let mut e = value.extrinsics.clone()
								.unwrap_or_else(|| BTreeSet::default());
							e.insert(i);
							e
						}),
					});
				}
			}
		}
	}

	/// Removes all key-value pairs which keys share the given prefix.
	///
	/// NOTE that this doesn't take place immediately but written into the prospective
	/// change set, and still can be reverted by [`discard_prospective`].
	///
	/// [`discard_prospective`]: #method.discard_prospective
	pub(crate) fn clear_prefix(&mut self, prefix: &[u8]) {
		let extrinsic_index = self.extrinsic_index();

		// Iterate over all prospective and mark all keys that share
		// the given prefix as removed (None).
		for (key, entry) in self.prospective.top.iter_mut() {
			if key.starts_with(prefix) {
				entry.value = None;

				if let Some(extrinsic) = extrinsic_index {
					entry.extrinsics.get_or_insert_with(Default::default)
						.insert(extrinsic);
				}
			}
		}

		// Then do the same with keys from committed changes.
		// NOTE that we are making changes in the prospective change set.
		for key in self.committed.top.keys() {
			if key.starts_with(prefix) {
				let entry = self.prospective.top.entry(key.clone()).or_default();
				entry.value = None;

				if let Some(extrinsic) = extrinsic_index {
					entry.extrinsics.get_or_insert_with(Default::default)
						.insert(extrinsic);
				}
			}
		}
	}

	pub(crate) fn clear_child_prefix(&mut self, storage_key: &[u8], prefix: &[u8]) {
		let extrinsic_index = self.extrinsic_index();
		let map_entry = self.prospective.children.entry(storage_key.to_vec()).or_default();

		for (key, entry) in map_entry.iter_mut() {
			if key.starts_with(prefix) {
				entry.value = None;

				if let Some(extrinsic) = extrinsic_index {
					entry.extrinsics.get_or_insert_with(Default::default)
						.insert(extrinsic);
				}
			}
		}

		if let Some(child_committed) = self.committed.children.get(storage_key) {
			// Then do the same with keys from committed changes.
			// NOTE that we are making changes in the prospective change set.
			for key in child_committed.keys() {
				if key.starts_with(prefix) {
					let entry = map_entry.entry(key.clone()).or_default();
					entry.value = None;

					if let Some(extrinsic) = extrinsic_index {
						entry.extrinsics.get_or_insert_with(Default::default)
							.insert(extrinsic);
					}
				}
			}
		}
	}

	/// Discard prospective changes to state.
	pub fn discard_prospective(&mut self) {
		self.prospective.clear();
	}

	/// Commit prospective changes to state.
	pub fn commit_prospective(&mut self) {
		if self.committed.is_empty() {
<<<<<<< HEAD
			std::mem::swap(&mut self.prospective, &mut self.committed);
=======
			mem::swap(&mut self.prospective, &mut self.committed);
>>>>>>> f588aa53
		} else {
			let top_to_commit = mem::replace(&mut self.prospective.top, BTreeMap::new());
			for (key, val) in top_to_commit.into_iter() {
				let entry = self.committed.top.entry(key).or_default();
				entry.value = val.value;

				if let Some(prospective_extrinsics) = val.extrinsics {
					entry.extrinsics.get_or_insert_with(Default::default)
						.extend(prospective_extrinsics);
				}
			}
			for (storage_key, map) in self.prospective.children.drain() {
				let map_dest = self.committed.children.entry(storage_key).or_default();
				for (key, val) in map.into_iter() {
					let entry = map_dest.entry(key).or_default();
					entry.value = val.value;

					if let Some(prospective_extrinsics) = val.extrinsics {
						entry.extrinsics.get_or_insert_with(Default::default)
							.extend(prospective_extrinsics);
					}
				}
			}
		}
	}

	/// Consume `OverlayedChanges` and take committed set.
	///
	/// Panics:
	/// Will panic if there are any uncommitted prospective changes.
	pub fn into_committed(self) -> (
		impl Iterator<Item=(Vec<u8>, Option<Vec<u8>>)>,
		impl Iterator<Item=(Vec<u8>, impl Iterator<Item=(Vec<u8>, Option<Vec<u8>>)>)>,
	){
		assert!(self.prospective.is_empty());
		(
			self.committed.top.into_iter().map(|(k, v)| (k, v.value)),
			self.committed.children.into_iter()
				.map(|(sk, v)| (sk, v.into_iter().map(|(k, v)| (k, v.value))))
		)
	}

	/// Convert this instance with all changes into a [`StorageChanges`] instance.
	pub fn into_storage_changes<
		B: Backend<H>, H: Hasher, N: BlockNumber, T: ChangesTrieStorage<H, N>
	>(
		self,
		backend: &B,
		changes_trie_storage: Option<&T>,
		parent_hash: H::Out,
		mut cache: StorageTransactionCache<B::Transaction, H, N>,
	) -> Result<StorageChanges<B::Transaction, H, N>, String> where H::Out: Ord + Encode + 'static {
		// If the transaction does not exist, we generate it.
		if cache.transaction.is_none() {
			self.storage_root(backend, &mut cache);
		}

		let (transaction, transaction_storage_root) = cache.transaction.take()
			.and_then(|t| cache.transaction_storage_root.take().map(|tr| (t, tr)))
			.expect("Transaction was be generated as part of `storage_root`; qed");

		// If the transaction does not exist, we generate it.
		if cache.changes_trie_transaction.is_none() {
			self.changes_trie_root(
				backend,
				changes_trie_storage,
				parent_hash,
				false,
				&mut cache,
			).map_err(|_| "Failed to generate changes trie transaction")?;
		}

		let changes_trie_transaction = cache.changes_trie_transaction
			.take()
			.expect("Changes trie transaction was generated by `changes_trie_root`; qed");

		let (main_storage_changes, child_storage_changes) = self.into_committed();

		Ok(StorageChanges {
			main_storage_changes: main_storage_changes.collect(),
			child_storage_changes: child_storage_changes.map(|(k, v)| (k, v.collect())).collect(),
			transaction,
			transaction_storage_root,
			changes_trie_transaction,
		})
	}

	/// Inserts storage entry responsible for current extrinsic index.
	#[cfg(test)]
	pub(crate) fn set_extrinsic_index(&mut self, extrinsic_index: u32) {
		self.prospective.top.insert(EXTRINSIC_INDEX.to_vec(), OverlayedValue {
			value: Some(extrinsic_index.encode()),
			extrinsics: None,
		});
	}

	/// Returns current extrinsic index to use in changes trie construction.
	/// None is returned if it is not set or changes trie config is not set.
	/// Persistent value (from the backend) can be ignored because runtime must
	/// set this index before first and unset after last extrinsic is executed.
	/// Changes that are made outside of extrinsics, are marked with
	/// `NO_EXTRINSIC_INDEX` index.
	fn extrinsic_index(&self) -> Option<u32> {
		match self.changes_trie_config.is_some() {
			true => Some(
				self.storage(EXTRINSIC_INDEX)
					.and_then(|idx| idx.and_then(|idx| Decode::decode(&mut &*idx).ok()))
					.unwrap_or(NO_EXTRINSIC_INDEX)),
			false => None,
		}
	}

<<<<<<< HEAD
	/// Generate the storage root using `backend` and all changes from `prospective` and `committed`.
	///
	/// Returns the storage root and caches storage transaction in the given `cache`.
	pub fn storage_root<H: Hasher, N: BlockNumber, B: Backend<H>>(
		&self,
		backend: &B,
		cache: &mut StorageTransactionCache<B::Transaction, H, N>,
	) -> H::Out
		where H::Out: Ord + Encode,
	{
		let child_storage_keys = self.prospective.children.keys()
			.chain(self.committed.children.keys());
		let child_delta_iter = child_storage_keys.map(|storage_key|
			(storage_key.clone(), self.committed.children.get(storage_key)
				.into_iter()
				.flat_map(|map| map.iter().map(|(k, v)| (k.clone(), v.value.clone())))
				.chain(self.prospective.children.get(storage_key)
					.into_iter()
					.flat_map(|map| map.iter().map(|(k, v)| (k.clone(), v.value.clone()))))));

		// compute and memoize
		let delta = self.committed.top.iter().map(|(k, v)| (k.clone(), v.value.clone()))
			.chain(self.prospective.top.iter().map(|(k, v)| (k.clone(), v.value.clone())));

		let (root, transaction) = backend.full_storage_root(delta, child_delta_iter);

		cache.transaction = Some(transaction);
		cache.transaction_storage_root = Some(root);

		root
	}

	/// Generate the changes trie root.
	///
	/// Returns the changes trie root and caches the storage transaction into the given `cache`.
	///
	/// # Panics
	///
	/// Panics on storage error, when `panic_on_storage_error` is set.
	pub fn changes_trie_root<H: Hasher, N: BlockNumber, B: Backend<H>, T: ChangesTrieStorage<H, N>>(
		&self,
		backend: &B,
		changes_trie_storage: Option<&T>,
		parent_hash: H::Out,
		panic_on_storage_error: bool,
		cache: &mut StorageTransactionCache<B::Transaction, H, N>,
	) -> Result<Option<H::Out>, ()> where H::Out: Ord + Encode + 'static {
		build_changes_trie::<_, T, H, N>(
			backend,
			changes_trie_storage,
			self,
			parent_hash,
			panic_on_storage_error,
		).map(|r| {
			let root = r.as_ref().map(|r| r.1).clone();
			cache.changes_trie_transaction = Some(r.map(|(db, _, cache)| (db, cache)));
			cache.changes_trie_transaction_storage_root = Some(root);
			root
		})
=======
	/// Returns the next (in lexicographic order) storage key in the overlayed alongside its value.
	/// If no value is next then `None` is returned.
	pub fn next_storage_key_change(&self, key: &[u8]) -> Option<(&[u8], &OverlayedValue)> {
		let range = (ops::Bound::Excluded(key), ops::Bound::Unbounded);

		let next_prospective_key = self.prospective.top
			.range::<[u8], _>(range)
			.next()
			.map(|(k, v)| (&k[..], v));

		let next_committed_key = self.committed.top
			.range::<[u8], _>(range)
			.next()
			.map(|(k, v)| (&k[..], v));

		match (next_committed_key, next_prospective_key) {
			// Committed is strictly less than prospective
			(Some(committed_key), Some(prospective_key)) if committed_key.0 < prospective_key.0 =>
				Some(committed_key),
			(committed_key, None) => committed_key,
			// Prospective key is less or equal to committed or committed doesn't exist
			(_, prospective_key) => prospective_key,
		}
	}

	/// Returns the next (in lexicographic order) child storage key in the overlayed alongside its
	/// value.  If no value is next then `None` is returned.
	pub fn next_child_storage_key_change(
		&self,
		storage_key: &[u8],
		key: &[u8]
	) -> Option<(&[u8], &OverlayedValue)> {
		let range = (ops::Bound::Excluded(key), ops::Bound::Unbounded);

		let next_prospective_key = self.prospective.children.get(storage_key)
			.and_then(|map| map.range::<[u8], _>(range).next().map(|(k, v)| (&k[..], v)));

		let next_committed_key = self.committed.children.get(storage_key)
			.and_then(|map| map.range::<[u8], _>(range).next().map(|(k, v)| (&k[..], v)));

		match (next_committed_key, next_prospective_key) {
			// Committed is strictly less than prospective
			(Some(committed_key), Some(prospective_key)) if committed_key.0 < prospective_key.0 =>
				Some(committed_key),
			(committed_key, None) => committed_key,
			// Prospective key is less or equal to committed or committed doesn't exist
			(_, prospective_key) => prospective_key,
		}
>>>>>>> f588aa53
	}
}

#[cfg(test)]
impl From<Option<Vec<u8>>> for OverlayedValue {
	fn from(value: Option<Vec<u8>>) -> OverlayedValue {
		OverlayedValue { value, ..Default::default() }
	}
}

#[cfg(test)]
mod tests {
	use hex_literal::hex;
	use primitives::{
		Blake2Hasher, traits::Externalities, storage::well_known_keys::EXTRINSIC_INDEX,
	};
	use crate::InMemoryBackend;
	use crate::changes_trie::InMemoryStorage as InMemoryChangesTrieStorage;
	use crate::ext::Ext;
	use super::*;

	fn strip_extrinsic_index(map: &BTreeMap<Vec<u8>, OverlayedValue>)
		-> BTreeMap<Vec<u8>, OverlayedValue>
	{
		let mut clone = map.clone();
		clone.remove(&EXTRINSIC_INDEX.to_vec());
		clone
	}

	#[test]
	fn overlayed_storage_works() {
		let mut overlayed = OverlayedChanges::default();

		let key = vec![42, 69, 169, 142];

		assert!(overlayed.storage(&key).is_none());

		overlayed.set_storage(key.clone(), Some(vec![1, 2, 3]));
		assert_eq!(overlayed.storage(&key).unwrap(), Some(&[1, 2, 3][..]));

		overlayed.commit_prospective();
		assert_eq!(overlayed.storage(&key).unwrap(), Some(&[1, 2, 3][..]));

		overlayed.set_storage(key.clone(), Some(vec![]));
		assert_eq!(overlayed.storage(&key).unwrap(), Some(&[][..]));

		overlayed.set_storage(key.clone(), None);
		assert!(overlayed.storage(&key).unwrap().is_none());

		overlayed.discard_prospective();
		assert_eq!(overlayed.storage(&key).unwrap(), Some(&[1, 2, 3][..]));

		overlayed.set_storage(key.clone(), None);
		overlayed.commit_prospective();
		assert!(overlayed.storage(&key).unwrap().is_none());
	}

	#[test]
	fn overlayed_storage_root_works() {
		let initial: BTreeMap<_, _> = vec![
			(b"doe".to_vec(), b"reindeer".to_vec()),
			(b"dog".to_vec(), b"puppyXXX".to_vec()),
			(b"dogglesworth".to_vec(), b"catXXX".to_vec()),
			(b"doug".to_vec(), b"notadog".to_vec()),
		].into_iter().collect();
		let backend = InMemoryBackend::<Blake2Hasher>::from(initial);
		let mut overlay = OverlayedChanges {
			committed: vec![
				(b"dog".to_vec(), Some(b"puppy".to_vec()).into()),
				(b"dogglesworth".to_vec(), Some(b"catYYY".to_vec()).into()),
				(b"doug".to_vec(), Some(vec![]).into()),
			].into_iter().collect(),
			prospective: vec![
				(b"dogglesworth".to_vec(), Some(b"cat".to_vec()).into()),
				(b"doug".to_vec(), None.into()),
			].into_iter().collect(),
			..Default::default()
		};

		let changes_trie_storage = InMemoryChangesTrieStorage::<Blake2Hasher, u64>::new();
		let mut cache = StorageTransactionCache::default();
		let mut ext = Ext::new(
			&mut overlay,
			&mut cache,
			&backend,
			Some(&changes_trie_storage),
			None,
		);
		const ROOT: [u8; 32] = hex!("39245109cef3758c2eed2ccba8d9b370a917850af3824bc8348d505df2c298fa");

		assert_eq!(&ext.storage_root()[..], &ROOT);
	}

	#[test]
	fn changes_trie_configuration_is_saved() {
		let mut overlay = OverlayedChanges::default();
		assert!(overlay.changes_trie_config.is_none());
		assert_eq!(
			overlay.set_changes_trie_config(
				ChangesTrieConfig { digest_interval: 4, digest_levels: 1, },
			),
			true,
		);
		assert!(overlay.changes_trie_config.is_some());
	}

	#[test]
	fn changes_trie_configuration_is_saved_twice() {
		let mut overlay = OverlayedChanges::default();
		assert!(overlay.changes_trie_config.is_none());
		assert_eq!(overlay.set_changes_trie_config(ChangesTrieConfig {
			digest_interval: 4, digest_levels: 1,
		}), true);
		overlay.set_extrinsic_index(0);
		overlay.set_storage(vec![1], Some(vec![2]));
		assert_eq!(overlay.set_changes_trie_config(ChangesTrieConfig {
			digest_interval: 4, digest_levels: 1,
		}), true);
		assert_eq!(
			strip_extrinsic_index(&overlay.prospective.top),
			vec![
				(vec![1], OverlayedValue { value: Some(vec![2]),
				 extrinsics: Some(vec![0].into_iter().collect()) }),
			].into_iter().collect(),
		);
	}

	#[test]
	fn panics_when_trying_to_save_different_changes_trie_configuration() {
		let mut overlay = OverlayedChanges::default();
		assert_eq!(overlay.set_changes_trie_config(ChangesTrieConfig {
			digest_interval: 4, digest_levels: 1,
		}), true);
		assert_eq!(overlay.set_changes_trie_config(ChangesTrieConfig {
			digest_interval: 2, digest_levels: 1,
		}), false);
	}

	#[test]
	fn extrinsic_changes_are_collected() {
		let mut overlay = OverlayedChanges::default();
		let _ = overlay.set_changes_trie_config(ChangesTrieConfig {
			digest_interval: 4, digest_levels: 1,
		});

		overlay.set_storage(vec![100], Some(vec![101]));

		overlay.set_extrinsic_index(0);
		overlay.set_storage(vec![1], Some(vec![2]));

		overlay.set_extrinsic_index(1);
		overlay.set_storage(vec![3], Some(vec![4]));

		overlay.set_extrinsic_index(2);
		overlay.set_storage(vec![1], Some(vec![6]));

		assert_eq!(strip_extrinsic_index(&overlay.prospective.top),
			vec![
				(vec![1], OverlayedValue { value: Some(vec![6]),
				 extrinsics: Some(vec![0, 2].into_iter().collect()) }),
				(vec![3], OverlayedValue { value: Some(vec![4]),
				 extrinsics: Some(vec![1].into_iter().collect()) }),
				(vec![100], OverlayedValue { value: Some(vec![101]),
				 extrinsics: Some(vec![NO_EXTRINSIC_INDEX].into_iter().collect()) }),
			].into_iter().collect());

		overlay.commit_prospective();

		overlay.set_extrinsic_index(3);
		overlay.set_storage(vec![3], Some(vec![7]));

		overlay.set_extrinsic_index(4);
		overlay.set_storage(vec![1], Some(vec![8]));

		assert_eq!(strip_extrinsic_index(&overlay.committed.top),
			vec![
				(vec![1], OverlayedValue { value: Some(vec![6]),
				 extrinsics: Some(vec![0, 2].into_iter().collect()) }),
				(vec![3], OverlayedValue { value: Some(vec![4]),
				 extrinsics: Some(vec![1].into_iter().collect()) }),
				(vec![100], OverlayedValue { value: Some(vec![101]),
				 extrinsics: Some(vec![NO_EXTRINSIC_INDEX].into_iter().collect()) }),
			].into_iter().collect());

		assert_eq!(strip_extrinsic_index(&overlay.prospective.top),
			vec![
				(vec![1], OverlayedValue { value: Some(vec![8]),
				 extrinsics: Some(vec![4].into_iter().collect()) }),
				(vec![3], OverlayedValue { value: Some(vec![7]),
				 extrinsics: Some(vec![3].into_iter().collect()) }),
			].into_iter().collect());

		overlay.commit_prospective();

		assert_eq!(strip_extrinsic_index(&overlay.committed.top),
			vec![
				(vec![1], OverlayedValue { value: Some(vec![8]),
				 extrinsics: Some(vec![0, 2, 4].into_iter().collect()) }),
				(vec![3], OverlayedValue { value: Some(vec![7]),
				 extrinsics: Some(vec![1, 3].into_iter().collect()) }),
				(vec![100], OverlayedValue { value: Some(vec![101]),
				 extrinsics: Some(vec![NO_EXTRINSIC_INDEX].into_iter().collect()) }),
			].into_iter().collect());

		assert_eq!(overlay.prospective,
			Default::default());
	}

	#[test]
	fn next_storage_key_change_works() {
		let mut overlay = OverlayedChanges::default();
		overlay.set_storage(vec![20], Some(vec![20]));
		overlay.set_storage(vec![30], Some(vec![30]));
		overlay.set_storage(vec![40], Some(vec![40]));
		overlay.commit_prospective();
		overlay.set_storage(vec![10], Some(vec![10]));
		overlay.set_storage(vec![30], None);

		// next_prospective < next_committed
		let next_to_5 = overlay.next_storage_key_change(&[5]).unwrap();
		assert_eq!(next_to_5.0.to_vec(), vec![10]);
		assert_eq!(next_to_5.1.value, Some(vec![10]));

		// next_committed < next_prospective
		let next_to_10 = overlay.next_storage_key_change(&[10]).unwrap();
		assert_eq!(next_to_10.0.to_vec(), vec![20]);
		assert_eq!(next_to_10.1.value, Some(vec![20]));

		// next_committed == next_prospective
		let next_to_20 = overlay.next_storage_key_change(&[20]).unwrap();
		assert_eq!(next_to_20.0.to_vec(), vec![30]);
		assert_eq!(next_to_20.1.value, None);

		// next_committed, no next_prospective
		let next_to_30 = overlay.next_storage_key_change(&[30]).unwrap();
		assert_eq!(next_to_30.0.to_vec(), vec![40]);
		assert_eq!(next_to_30.1.value, Some(vec![40]));

		overlay.set_storage(vec![50], Some(vec![50]));
		// next_prospective, no next_committed
		let next_to_40 = overlay.next_storage_key_change(&[40]).unwrap();
		assert_eq!(next_to_40.0.to_vec(), vec![50]);
		assert_eq!(next_to_40.1.value, Some(vec![50]));
	}

	#[test]
	fn next_child_storage_key_change_works() {
		let child = b"Child1".to_vec();
		let mut overlay = OverlayedChanges::default();
		overlay.set_child_storage(child.clone(), vec![20], Some(vec![20]));
		overlay.set_child_storage(child.clone(), vec![30], Some(vec![30]));
		overlay.set_child_storage(child.clone(), vec![40], Some(vec![40]));
		overlay.commit_prospective();
		overlay.set_child_storage(child.clone(), vec![10], Some(vec![10]));
		overlay.set_child_storage(child.clone(), vec![30], None);

		// next_prospective < next_committed
		let next_to_5 = overlay.next_child_storage_key_change(&child, &[5]).unwrap();
		assert_eq!(next_to_5.0.to_vec(), vec![10]);
		assert_eq!(next_to_5.1.value, Some(vec![10]));

		// next_committed < next_prospective
		let next_to_10 = overlay.next_child_storage_key_change(&child, &[10]).unwrap();
		assert_eq!(next_to_10.0.to_vec(), vec![20]);
		assert_eq!(next_to_10.1.value, Some(vec![20]));

		// next_committed == next_prospective
		let next_to_20 = overlay.next_child_storage_key_change(&child, &[20]).unwrap();
		assert_eq!(next_to_20.0.to_vec(), vec![30]);
		assert_eq!(next_to_20.1.value, None);

		// next_committed, no next_prospective
		let next_to_30 = overlay.next_child_storage_key_change(&child, &[30]).unwrap();
		assert_eq!(next_to_30.0.to_vec(), vec![40]);
		assert_eq!(next_to_30.1.value, Some(vec![40]));

		overlay.set_child_storage(child.clone(), vec![50], Some(vec![50]));
		// next_prospective, no next_committed
		let next_to_40 = overlay.next_child_storage_key_change(&child, &[40]).unwrap();
		assert_eq!(next_to_40.0.to_vec(), vec![50]);
		assert_eq!(next_to_40.1.value, Some(vec![50]));
	}
}<|MERGE_RESOLUTION|>--- conflicted
+++ resolved
@@ -26,16 +26,8 @@
 
 #[cfg(test)]
 use std::iter::FromIterator;
-<<<<<<< HEAD
-use std::collections::{HashMap, BTreeSet};
-
+use std::collections::{HashMap, BTreeMap, BTreeSet};
 use codec::{Decode, Encode};
-
-=======
-use std::collections::{HashMap, BTreeMap, BTreeSet};
-use codec::Decode;
-use crate::changes_trie::{NO_EXTRINSIC_INDEX, Configuration as ChangesTrieConfig};
->>>>>>> f588aa53
 use primitives::storage::well_known_keys::EXTRINSIC_INDEX;
 use std::{mem, ops};
 
@@ -383,11 +375,7 @@
 	/// Commit prospective changes to state.
 	pub fn commit_prospective(&mut self) {
 		if self.committed.is_empty() {
-<<<<<<< HEAD
-			std::mem::swap(&mut self.prospective, &mut self.committed);
-=======
 			mem::swap(&mut self.prospective, &mut self.committed);
->>>>>>> f588aa53
 		} else {
 			let top_to_commit = mem::replace(&mut self.prospective.top, BTreeMap::new());
 			for (key, val) in top_to_commit.into_iter() {
@@ -500,7 +488,6 @@
 		}
 	}
 
-<<<<<<< HEAD
 	/// Generate the storage root using `backend` and all changes from `prospective` and `committed`.
 	///
 	/// Returns the storage root and caches storage transaction in the given `cache`.
@@ -560,7 +547,8 @@
 			cache.changes_trie_transaction_storage_root = Some(root);
 			root
 		})
-=======
+	}
+
 	/// Returns the next (in lexicographic order) storage key in the overlayed alongside its value.
 	/// If no value is next then `None` is returned.
 	pub fn next_storage_key_change(&self, key: &[u8]) -> Option<(&[u8], &OverlayedValue)> {
@@ -609,7 +597,6 @@
 			// Prospective key is less or equal to committed or committed doesn't exist
 			(_, prospective_key) => prospective_key,
 		}
->>>>>>> f588aa53
 	}
 }
 
