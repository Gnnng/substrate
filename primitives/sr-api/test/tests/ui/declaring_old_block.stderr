--- conflicted
+++ resolved
@@ -4,17 +4,13 @@
 4 |     pub trait Api<Block: BlockT> {
   |                          ^^^^^^
 
-<<<<<<< HEAD
 error: `Block: BlockT` generic parameter will be added automatically by the `decl_runtime_apis!` macro!
  --> $DIR/declaring_old_block.rs:4:16
   |
 4 |     pub trait Api<Block: BlockT> {
   |                   ^^^^^
 
-warning: unused import: `sr_primitives::traits::Block as BlockT`
-=======
 warning: unused import: `sp_runtime::traits::Block as BlockT`
->>>>>>> c837c8d9
  --> $DIR/declaring_old_block.rs:1:5
   |
 1 | use sp_runtime::traits::Block as BlockT;
