// Copyright 2019 Parity Technologies (UK) Ltd.
// This file is part of Substrate.

// Substrate is free software: you can redistribute it and/or modify
// it under the terms of the GNU General Public License as published by
// the Free Software Foundation, either version 3 of the License, or
// (at your option) any later version.

// Substrate is distributed in the hope that it will be useful,
// but WITHOUT ANY WARRANTY; without even the implied warranty of
// MERCHANTABILITY or FITNESS FOR A PARTICULAR PURPOSE.  See the
// GNU General Public License for more details.

// You should have received a copy of the GNU General Public License
// along with Substrate.  If not, see <http://www.gnu.org/licenses/>.

//! Integration tests for runtime interface primitives

#![cfg(test)]

use sp_runtime_interface::*;
use sp_runtime_interface_test_wasm::{WASM_BINARY, test_api::HostFunctions};
use sp_wasm_interface::HostFunctions as HostFunctionsT;

type TestExternalities = sp_state_machine::TestExternalities<sp_core::Blake2Hasher, u64>;

fn call_wasm_method<HF: HostFunctionsT>(method: &str) -> TestExternalities {
<<<<<<< HEAD
	let mut ext = TestExternalities::default();
	let mut ext_ext = ext.ext();

	executor::call_in_wasm::<
		_,
		(
			HF,
			sp_io::SubstrateHostFunctions,
			executor::deprecated_host_interface::SubstrateExternals
		)
	>(
		method,
		&[],
		executor::WasmExecutionMethod::Interpreted,
		&mut ext_ext,
		&WASM_BINARY[..],
		8,
	).expect(&format!("Executes `{}`", method));

	ext
=======
    let mut ext = TestExternalities::default();
    let mut ext_ext = ext.ext();

    sc_executor::call_in_wasm::<
        _,
        (
            HF,
            sp_io::SubstrateHostFunctions,
            sc_executor::deprecated_host_interface::SubstrateExternals
        )
    >(
        method,
        &[],
        sc_executor::WasmExecutionMethod::Interpreted,
        &mut ext_ext,
        &WASM_BINARY[..],
        8,
    ).expect(&format!("Executes `{}`", method));

    ext
>>>>>>> 40a16efe
}

#[test]
fn test_return_data() {
	call_wasm_method::<HostFunctions>("test_return_data");
}

#[test]
fn test_return_option_data() {
	call_wasm_method::<HostFunctions>("test_return_option_data");
}

#[test]
fn test_set_storage() {
	let mut ext = call_wasm_method::<HostFunctions>("test_set_storage");

	let expected = "world";
	assert_eq!(expected.as_bytes(), &ext.ext().storage("hello".as_bytes()).unwrap()[..]);
}

#[test]
fn test_return_value_into_mutable_reference() {
	call_wasm_method::<HostFunctions>("test_return_value_into_mutable_reference");
}

#[test]
fn test_get_and_return_array() {
	call_wasm_method::<HostFunctions>("test_get_and_return_array");
}

#[test]
fn test_array_as_mutable_reference() {
	call_wasm_method::<HostFunctions>("test_array_as_mutable_reference");
}

#[test]
fn test_return_input_public_key() {
	call_wasm_method::<HostFunctions>("test_return_input_public_key");
}

#[test]
#[should_panic(
	expected = "Other(\"Instantiation: Export ext_test_api_return_input_version_1 not found\")"
)]
fn host_function_not_found() {
	call_wasm_method::<()>("test_return_data");
}

#[test]
#[should_panic(
	expected =
		"FunctionExecution(\"ext_test_api_invalid_utf8_data_version_1\", \
		\"Invalid utf8 data provided\")"
)]
fn test_invalid_utf8_data_should_return_an_error() {
	call_wasm_method::<HostFunctions>("test_invalid_utf8_data_should_return_an_error");
}

#[test]
fn test_overwrite_native_function_implementation() {
	call_wasm_method::<HostFunctions>("test_overwrite_native_function_implementation");
}<|MERGE_RESOLUTION|>--- conflicted
+++ resolved
@@ -25,28 +25,6 @@
 type TestExternalities = sp_state_machine::TestExternalities<sp_core::Blake2Hasher, u64>;
 
 fn call_wasm_method<HF: HostFunctionsT>(method: &str) -> TestExternalities {
-<<<<<<< HEAD
-	let mut ext = TestExternalities::default();
-	let mut ext_ext = ext.ext();
-
-	executor::call_in_wasm::<
-		_,
-		(
-			HF,
-			sp_io::SubstrateHostFunctions,
-			executor::deprecated_host_interface::SubstrateExternals
-		)
-	>(
-		method,
-		&[],
-		executor::WasmExecutionMethod::Interpreted,
-		&mut ext_ext,
-		&WASM_BINARY[..],
-		8,
-	).expect(&format!("Executes `{}`", method));
-
-	ext
-=======
     let mut ext = TestExternalities::default();
     let mut ext_ext = ext.ext();
 
@@ -67,7 +45,6 @@
     ).expect(&format!("Executes `{}`", method));
 
     ext
->>>>>>> 40a16efe
 }
 
 #[test]
