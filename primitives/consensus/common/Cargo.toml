--- conflicted
+++ resolved
@@ -9,14 +9,9 @@
 derive_more = "0.99.2"
 libp2p = { version = "0.13.0", default-features = false }
 log = "0.4.8"
-<<<<<<< HEAD
-primitives = { package = "sp-core", path= "../../core" }
-inherents = { package = "sp-inherents", path = "../../inherents" }
-state-machine = { package = "sp-state-machine", path = "../../../primitives/state-machine" }
-=======
 sp-core = { path= "../../core" }
 sp-inherents = { path = "../../inherents" }
->>>>>>> 40a16efe
+sp-state-machine = { path = "../../../primitives/state-machine" }
 futures = { version = "0.3.1", features = ["thread-pool"] }
 futures-timer = "0.4.0"
 sp-std = { path = "../../std" }
