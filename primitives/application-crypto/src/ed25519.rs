--- conflicted
+++ resolved
@@ -53,32 +53,4 @@
 	fn verify<M: AsRef<[u8]>>(&self, msg: &M, signature: &Self::Signature) -> bool {
 		sp_io::crypto::ed25519_verify(&signature, msg.as_ref(), self)
 	}
-}
-<<<<<<< HEAD
-
-#[cfg(test)]
-mod tests {
-	use sp_runtime::generic::BlockId;
-	use primitives::{testing::{KeyStore, ED25519}, crypto::Pair};
-	use test_client::{
-		TestClientBuilder, DefaultTestClientBuilderExt, TestClientBuilderExt,
-		runtime::{TestAPI, app_crypto::ed25519::{AppPair, AppPublic}},
-	};
-	use sp_api::ProvideRuntimeApi;
-
-	#[test]
-	fn ed25519_works_in_runtime() {
-		let keystore = KeyStore::new();
-		let test_client = TestClientBuilder::new().set_keystore(keystore.clone()).build();
-		let (signature, public) = test_client.runtime_api()
-			.test_ed25519_crypto(&BlockId::Number(0))
-			.expect("Tests `ed25519` crypto.");
-
-		let key_pair = keystore.read().ed25519_key_pair(ED25519, &public.as_ref())
-			.expect("There should be at a `ed25519` key in the keystore for the given public key.");
-
-		assert!(AppPair::verify(&signature, "ed25519", &AppPublic::from(key_pair.public())));
-	}
-}
-=======
->>>>>>> b5414b65
+}