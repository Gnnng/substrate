[package]
name = "sp-trie"
version = "2.0.0"
authors = ["Parity Technologies <admin@parity.io>"]
description = "Patricia trie stuff using a parity-scale-codec node format"
repository = "https://github.com/paritytech/substrate"
license = "GPL-3.0"
edition = "2018"

[[bench]]
name = "bench"
harness = false

[dependencies]
codec = { package = "parity-scale-codec", version = "1.0.0", default-features = false }
sp-std = { path = "../std", default-features = false }
hash-db = { version = "0.15.2", default-features = false }
trie-db = { version = "0.16.0", default-features = false }
trie-root = { version = "0.15.2", default-features = false }
<<<<<<< HEAD
memory-db = { version = "0.15.3", default-features = false }
primitives = { package = "sp-core",  path = "../core", default-features = false }
=======
memory-db = { version = "0.15.2", default-features = false }
sp-core = { path = "../core", default-features = false }
>>>>>>> 40a16efe

[dev-dependencies]
trie-bench = "0.17.0"
trie-standardmap = "0.15.2"
criterion = "0.2.11"
hex-literal = "0.2.1"

[features]
default = ["std"]
std = [
	"sp-std/std",
	"codec/std",
	"hash-db/std",
	"memory-db/std",
	"trie-db/std",
	"trie-root/std",
	"sp-core/std",
]<|MERGE_RESOLUTION|>--- conflicted
+++ resolved
@@ -17,13 +17,8 @@
 hash-db = { version = "0.15.2", default-features = false }
 trie-db = { version = "0.16.0", default-features = false }
 trie-root = { version = "0.15.2", default-features = false }
-<<<<<<< HEAD
-memory-db = { version = "0.15.3", default-features = false }
-primitives = { package = "sp-core",  path = "../core", default-features = false }
-=======
 memory-db = { version = "0.15.2", default-features = false }
 sp-core = { path = "../core", default-features = false }
->>>>>>> 40a16efe
 
 [dev-dependencies]
 trie-bench = "0.17.0"
